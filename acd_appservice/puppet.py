from __future__ import annotations

<<<<<<< HEAD
import re
=======
from asyncio import create_task
>>>>>>> a12873fe
from typing import TYPE_CHECKING, AsyncGenerator, AsyncIterable, Awaitable, cast

from mautrix.appservice import IntentAPI
from mautrix.bridge import BasePuppet, async_getter_lock
from mautrix.types import ContentURI, RoomID, SyncToken, UserID
from mautrix.util.simple_template import SimpleTemplate
from yarl import URL

from acd_appservice import room_manager as room_m

from .config import Config
from .db import Puppet as DBPuppet
from .db.room import Room

if TYPE_CHECKING:
    from .__main__ import ACDAppService


class Puppet(DBPuppet, BasePuppet):
    """Representa al usuario en el synapse."""

    by_pk: dict[int, Puppet] = {}
    by_custom_mxid: dict[UserID, Puppet] = {}
    by_custom_email: dict[str, Puppet] = {}
    hs_domain: str
    mxid_template: SimpleTemplate[int]

    config: Config

    default_mxid_intent: IntentAPI
    default_mxid: UserID

    # Sala de control del puppet
    control_room_id: RoomID

    def __init__(
        self,
        pk: int | None = None,
        email: int | None = None,
        name: str | None = None,
        username: str | None = None,
        photo_id: str | None = None,
        photo_mxc: ContentURI | None = None,
        name_set: bool = False,
        avatar_set: bool = False,
        is_registered: bool = False,
        custom_mxid: UserID | None = None,
        access_token: str | None = None,
        next_batch: SyncToken | None = None,
        base_url: URL | None = None,
        control_room_id: RoomID | None = None,
    ) -> None:
        super().__init__(
            pk=pk,
            email=email,
            name=name,
            username=username,
            photo_id=photo_id,
            name_set=name_set,
            photo_mxc=photo_mxc,
            avatar_set=avatar_set,
            is_registered=is_registered,
            custom_mxid=custom_mxid,
            access_token=access_token,
            next_batch=next_batch,
            base_url=base_url,
            control_room_id=control_room_id,
        )
        self.log = self.log.getChild(str(pk))
        # IMPORTANTE: A cada marioneta de le genera un intent para poder enviar eventos a nombre
        # de esas marionetas
        self.default_mxid = self.get_mxid_from_id(pk)
        self.default_mxid_intent = self.az.intent.user(self.default_mxid)
        # Refresca el intent de cada marioneta
        self.intent = self._fresh_intent()

    @classmethod
    def init_cls(cls, bridge: "ACDAppService") -> AsyncIterable[Awaitable[None]]:
        cls.config = bridge.config
        cls.loop = bridge.loop
        cls.mx = bridge.matrix
        cls.az = bridge.az
        cls.hs_domain = cls.config["homeserver.domain"]
        # Este atributo permite generar un template relacionado con los namesapces de usuarios
        # separados en el registration
        cls.mxid_template = SimpleTemplate(
            cls.config["bridge.username_template"],
            "userid",
            prefix="@",
            suffix=f":{cls.hs_domain}",
            type=int,
        )
        cls.login_device_name = "ACDAppService"
        # Sincroniza cada marioneta con su cuenta en el Synapse
        return (puppet.try_start() async for puppet in cls.all_with_custom_mxid())

<<<<<<< HEAD
    @property
    def acdpk(self) -> int:
        return self.pk
=======
    @classmethod
    def init_joined_rooms(cls) -> AsyncIterable[Awaitable[None]]:
        """It returns an async iterator that yields an awaitable that will sync the joined rooms of each puppet

        Parameters
        ----------

        Returns
        -------
            An async iterator of awaitables.

        """
        return (puppet.sync_joined_rooms_in_db() async for puppet in cls.all_with_custom_mxid())

    async def sync_joined_rooms_in_db(self) -> None:
        """If a room is in the matrix, but not in the database, add it in the database.

        Returns
        -------
            A list of rooms that the puppet is in.

        """
        db_joined_rooms = await room_m.RoomManager.get_all_rooms_by_puppet(fk_puppet=self.pk)
        matrix_joined_rooms = await self.intent.get_joined_rooms()

        if not matrix_joined_rooms:
            return

        # Checking if the mx_joined_room is in a db_joined_rooms, if it is not, it adds it to the database.
        for mx_joined_room in matrix_joined_rooms:
            if not mx_joined_room in db_joined_rooms:
                await room_m.RoomManager.save_room(
                    room_id=mx_joined_room, selected_option=None, puppet_mxid=self.custom_mxid
                )
>>>>>>> a12873fe

    def _add_to_cache(self) -> None:
        self.by_pk[self.pk] = self
        if self.custom_mxid:
            self.by_custom_mxid[self.custom_mxid] = self

    async def save(self) -> None:
        await self.update()

    @classmethod
    async def get_by_mxid(cls, mxid: UserID, create: bool = True) -> Puppet | None:
        pk = cls.get_id_from_mxid(mxid)
        if pk:
            return await cls.get_by_pk(pk, create=create)
        return None

    @classmethod
    @async_getter_lock
    async def get_by_custom_mxid(cls, mxid: UserID) -> Puppet | None:
        try:
            return cls.by_custom_mxid[mxid]
        except KeyError:
            pass

        puppet = cast(cls, await super().get_by_custom_mxid(mxid))
        if puppet:
            puppet._add_to_cache()
            return puppet

        return None

    @classmethod
    @async_getter_lock
    async def get_by_email(cls, email: str) -> Puppet | None:
        try:
            return cls.by_custom_email[email]
        except KeyError:
            pass

        puppet = cast(cls, await super().get_by_email(email))
        if puppet:
            puppet._add_to_cache()
            return puppet

        return None

    @classmethod
    def get_id_from_mxid(cls, mxid: UserID) -> int | None:
        return cls.mxid_template.parse(mxid)

    @classmethod
    def get_mxid_from_id(cls, pk: int) -> UserID:
        return UserID(cls.mxid_template.format_full(pk))

    @classmethod
    @async_getter_lock
    async def get_by_pk(cls, pk: int, email: str, *, create: bool = True) -> Puppet | None:
        try:
            return cls.by_pk[pk]
        except KeyError:
            pass

        puppet = cast(cls, await super().get_by_pk(pk))
        if puppet is not None:
            puppet._add_to_cache()
            return puppet

        if create:
            puppet = cls(pk, email)
            await puppet.insert()
            puppet._add_to_cache()
            return puppet

        return None

    @classmethod
    @async_getter_lock
    async def get_puppet_by_mxid(
        cls, customer_mxid: UserID, *, create: bool = True
    ) -> Puppet | None:
        try:
            return cls.by_custom_mxid[customer_mxid]
        except KeyError:
            pass

        puppet = cast(cls, await super().get_by_custom_mxid(customer_mxid))
        if puppet is not None:
            puppet._add_to_cache()
            return puppet

        if create:
            puppet = cls(custom_mxid=customer_mxid)
            await puppet.insert()
            puppet._add_to_cache()
            return puppet

        return None

    @classmethod
    def get_puppet_userid(cls, puppet_user_id: UserID) -> int:
        """It takes a user ID and returns the user ID without the prefix

        Parameters
        ----------
        puppet_user_id : UserID
            The userid of the user that is being puppeted.

        Returns
        -------
            The userid of the puppet user.

        """
        puppet_match = re.match(cls.config["acd.acd_regex"], puppet_user_id)
        if puppet_match:
            return int(puppet_match.group("userid"))

    @classmethod
    async def get_next_puppet(cls) -> int:
        """It returns the next available puppet userid

        Parameters
        ----------

        Returns
        -------
            The next available puppet userid.

        """
        next_puppet = None
        try:
            # Obtenemos todos los UserIDs de los puppets que tengan custom_mxid
            all_puppets: list[UserID] = await cls.get_all_puppets()
            if len(all_puppets) > 0:
                # A cada UserID le sacamos el número en el que va
                # luego ordenamos la lista de menor a mayor
                all_puppets_sorted = list(
                    map(lambda x: int(re.match(cls.config["acd.acd_regex"], x)[1]), all_puppets)
                )
                all_puppets_sorted.sort()
                cls.log.debug(all_puppets)
                cls.log.debug(all_puppets_sorted)

                for i in range(0, len(all_puppets_sorted)):
                    if i < len(all_puppets_sorted) - 1:
                        if (all_puppets_sorted[i] + 1) != (all_puppets_sorted[i + 1]):
                            next_puppet = all_puppets_sorted[i] + 1
                            break

                if i == len(all_puppets_sorted) - 1:
                    next_puppet = all_puppets_sorted[i] + 1

            else:
                next_puppet = 1

        except Exception as e:
            cls.log.error(f"### Error in get_next_puppet: {e}")

        return next_puppet

    async def get_puppet_from_a_customer_room(cls, room_id: RoomID):
        """Get the puppet from a customer room

        Parameters
        ----------
        room_id : RoomID
            Customer room_id

        Returns
        -------
            A puppet

        """

        puppet: Puppet = None

        try:
            room = await Room.get_room_by_room_id(room_id)
            if not (room and room.fk_puppet):
                return

            puppet = await Puppet.get_by_pk(room.fk_puppet)
        except Exception as e:
            cls.log.error(f"Error get_puppet_from_a_customer_room: {e}")
            return

        return puppet

    @classmethod
    async def all_with_custom_mxid(cls) -> AsyncGenerator[Puppet, None]:
        puppets = await super().all_with_custom_mxid()
        puppet: cls
        for index, puppet in enumerate(puppets):
            try:
                yield cls.by_pk[puppet.pk]
            except KeyError:
                puppet._add_to_cache()
                yield puppet<|MERGE_RESOLUTION|>--- conflicted
+++ resolved
@@ -1,10 +1,6 @@
 from __future__ import annotations
 
-<<<<<<< HEAD
 import re
-=======
-from asyncio import create_task
->>>>>>> a12873fe
 from typing import TYPE_CHECKING, AsyncGenerator, AsyncIterable, Awaitable, cast
 
 from mautrix.appservice import IntentAPI
@@ -101,11 +97,9 @@
         # Sincroniza cada marioneta con su cuenta en el Synapse
         return (puppet.try_start() async for puppet in cls.all_with_custom_mxid())
 
-<<<<<<< HEAD
     @property
     def acdpk(self) -> int:
         return self.pk
-=======
     @classmethod
     def init_joined_rooms(cls) -> AsyncIterable[Awaitable[None]]:
         """It returns an async iterator that yields an awaitable that will sync the joined rooms of each puppet
@@ -140,7 +134,6 @@
                 await room_m.RoomManager.save_room(
                     room_id=mx_joined_room, selected_option=None, puppet_mxid=self.custom_mxid
                 )
->>>>>>> a12873fe
 
     def _add_to_cache(self) -> None:
         self.by_pk[self.pk] = self
