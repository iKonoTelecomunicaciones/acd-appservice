--- conflicted
+++ resolved
@@ -3,8 +3,6 @@
 import asyncio
 from argparse import ArgumentParser, Namespace
 from typing import Any, Dict
-
-from mautrix.types import RoomID, UserID
 
 from mautrix.types import RoomID, UserID
 
@@ -234,17 +232,14 @@
             json_response = Util.create_response_data(detail=msg, room_id=evt.room_id, status=409)
         else:
             agent_is_online = await agent.is_online()
-<<<<<<< HEAD
-            if agent_is_online or force == "yes":
+            if agent_is_online or force:
                 await send_transfer_event(
                     portal=portal,
                     puppet=puppet,
                     sender=transfer_author.mxid,
                     destination=agent.mxid,
                 )
-=======
-            if agent_is_online or force:
->>>>>>> 4e5e5353
+
                 await puppet.agent_manager.force_invite_agent(
                     portal=portal,
                     agent_id=agent.mxid,
