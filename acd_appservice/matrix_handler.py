from __future__ import annotations

import asyncio
import logging
import re

from mautrix.appservice import AppService, IntentAPI
from mautrix.bridge import config
from mautrix.errors import MExclusive, MForbidden, MUnknownToken
from mautrix.types import (
    Event,
    EventID,
    EventType,
    Membership,
    MemberStateEventContent,
    MessageEvent,
    MessageEventContent,
    MessageType,
    PresenceState,
    ReceiptEvent,
    ReceiptType,
    RoomID,
    RoomNameStateEventContent,
    SingleReceiptEventContent,
    StateEvent,
    StateUnsigned,
    UserID,
)
from mautrix.util.logging import TraceLogger

from acd_appservice import acd_program
from acd_appservice.agent_manager import AgentManager
from acd_appservice.room_manager import RoomManager

from .commands.handler import command_processor
from .commands.typehint import CommandEvent
from .message import Message
from .puppet import Puppet
from .signaling import Signaling


class MatrixHandler:
    log: TraceLogger = logging.getLogger("acd.matrix_handler")
    az: AppService
    config: config.BaseBridgeConfig
    acd_appservice: acd_program.ACD

    agent_manager: AgentManager
    room_manager: RoomManager

    def __init__(
        self,
        acd_appservice: acd_program.ACD | None = None,
    ) -> None:
        self.acd_appservice = acd_appservice
        self.az = self.acd_appservice.az
        self.config = self.acd_appservice.config
        self.az.matrix_event_handler(self.int_handle_event)

    async def wait_for_connection(self) -> None:
        self.log.info("Ensuring connectivity to homeserver")
        errors = 0
        tried_to_register = False
        while True:
            try:
                self.versions = await self.az.intent.versions()
                await self.az.intent.whoami()
                break
            except (MUnknownToken, MExclusive):
                # These are probably not going to resolve themselves by waiting
                raise
            except MForbidden:
                if not tried_to_register:
                    self.log.debug(
                        "Whoami endpoint returned M_FORBIDDEN, "
                        "trying to register bridge bot before retrying..."
                    )
                    await self.az.intent.ensure_registered()
                    tried_to_register = True
                else:
                    raise
            except Exception:
                errors += 1
                if errors <= 6:
                    self.log.exception("Connection to homeserver failed, retrying in 10 seconds")
                    await asyncio.sleep(10)
                else:
                    raise
        try:
            self.media_config = await self.az.intent.get_media_repo_config()
        except Exception:
            self.log.warning("Failed to fetch media repo config", exc_info=True)

    async def init_as_bot(self) -> None:
        self.log.debug("Initializing appservice bot")
        displayname = self.config["appservice.bot_displayname"]
        if displayname:
            try:
                await self.az.intent.set_displayname(
                    displayname if displayname != "remove" else ""
                )
            except Exception:
                self.log.exception("Failed to set bot displayname")

        avatar = self.config["appservice.bot_avatar"]
        if avatar:
            try:
                await self.az.intent.set_avatar_url(avatar if avatar != "remove" else "")
            except Exception:
                self.log.exception("Failed to set bot avatar")

    async def int_handle_event(self, evt: Event) -> None:
        """If the event is a room member event, then handle it

        Parameters
        ----------
        evt : Event
            Event has arrived

        """
        self.log.debug(f"Received event: {evt}")

        if evt.type == EventType.ROOM_MEMBER:
            evt: StateEvent
            unsigned = evt.unsigned or StateUnsigned()
            prev_content = unsigned.prev_content or MemberStateEventContent()
            prev_membership = prev_content.membership if prev_content else Membership.JOIN
            if evt.content.membership == Membership.INVITE:
                await self.handle_invite(evt)

            elif evt.content.membership == Membership.LEAVE:
                if prev_membership == Membership.BAN:
                    pass
                elif prev_membership == Membership.INVITE:
                    pass
            elif evt.content.membership == Membership.JOIN:
                if prev_membership != Membership.JOIN:
                    await self.handle_join(evt.room_id, UserID(evt.state_key), evt.event_id)
        elif evt.type in (EventType.ROOM_MESSAGE, EventType.STICKER):
            evt: MessageEvent = evt
<<<<<<< HEAD
            if evt.content.msgtype == MessageType.NOTICE:
                self.log.debug(f"Ignoring the notice message: {evt}")
                return
=======
            evt.content.msgtype = MessageType(str(evt.type))
>>>>>>> cc0d3631
            await self.handle_message(evt.room_id, evt.sender, evt.content, evt.event_id)
        elif evt.type == EventType.ROOM_NAME:
            # Setting the room name to the customer's name.
            if evt.sender.startswith(f"@{self.config['bridges.mautrix.user_prefix']}"):
                unsigned: StateUnsigned = evt.unsigned
                await self.room_manager.put_name_customer_room(
                    room_id=evt.room_id, old_name=unsigned.prev_content.name
                )

            # Cuando el cliente cambia su perfil, ya sea que se quiera conservar el viejo
            # nombre o no, este código, se encarga de actualizar el nombre
            # en la caché de salas, si y solo si, la sala está cacheada en el
            # diccionario RoomManager.ROOMS
            try:
                content: RoomNameStateEventContent = evt.content
                RoomManager.ROOMS[evt.room_id]["name"] = content.name
            except KeyError:
                pass
        elif evt.type.is_ephemeral and isinstance(evt, (ReceiptEvent)):
            await self.handle_ephemeral_event(evt)

    async def handle_ephemeral_event(self, evt: ReceiptEvent) -> None:
        """It takes a receipt event, checks if it's a read receipt,
        and if it is, it updates the message in the database to reflect that it was read

        Parameters
        ----------
        evt : ReceiptEvent
            ReceiptEvent

        Returns
        -------
        """

        if not evt.content:
            return

        for event_id in evt.content:

            for user_id in evt.content.get(event_id).get(ReceiptType.READ):
                username_regex = self.config["utils.username_regex"]
                user_prefix = re.search(username_regex, user_id)
                message = await Message.get_by_event_id(event_id=event_id)
                if user_prefix and message:
                    timestamp_read: SingleReceiptEventContent = (
                        evt.content.get(event_id).get(ReceiptType.READ).get(user_id).ts
                    )
                    await message.mark_as_read(
                        receiver=f"+{user_prefix.group('number')}",
                        event_id=event_id,
                        room_id=evt.room_id,
                        timestamp_read=timestamp_read,
                        was_read=True,
                    )
                    self.log.debug(f"The message {event_id} has been read at {timestamp_read}")

    async def handle_invite(self, evt: Event):
        """If the user who was invited is a acd*, then join the room

        Parameters
        ----------
        evt : Event
            Incoming event

        Returns
        -------

        """

        self.log.debug(f"{evt.sender} invited {evt.state_key} to {evt.room_id}")

        # Verificamos que el usuario que se va a unir sea un acd*
        # y que no haya otro puppet en la sala
        # para hacerle un auto-join
        # NOTA: Si hay otro puppet en la sala, entonces tendremos problemas
        # ya que no pueden haber dos usuarios acd*  en una misma sala, esto afectaría
        # el rendimiento del software
        puppet_inside = await Puppet.get_customer_room_puppet(room_id=evt.room_id)
        if not Puppet.get_id_from_mxid(mxid=evt.state_key) or puppet_inside:
            detail = (
                f"There is already a puppet {puppet_inside.custom_mxid} in the room {evt.room_id}"
                if puppet_inside
                else f"{evt.state_key} is not a puppet"
            )
            self.log.warning(detail)
            return

        # Obtenemos el intent del puppet
        intent = await self.room_manager.get_intent(user_id=UserID(evt.state_key))

        if not intent:
            return None

        self.log.debug(f"The user {intent.mxid} is trying join in the room {evt.room_id}")
        await intent.join_room(evt.room_id)

    async def handle_disinvite(
        self,
        room_id: RoomID,
        user_id: UserID,
        disinvited_by: UserID,
        reason: str,
        event_id: EventID,
    ) -> None:
        pass

    async def handle_join(self, room_id: RoomID, user_id: UserID, event_id: EventID) -> None:
        """If the user who has joined the room is the bot, then the room is initialized

        Parameters
        ----------
        room_id : RoomID
            The ID of the room the user has joined.
        user_id : UserID
            The user who has joined the room
        event_id : EventID
            The ID of the event that triggered this call.

        Returns
        -------
            The intent of the user who has joined the room

        """
        self.log.debug(f"{user_id} HAS JOINED THE ROOM {room_id}")

<<<<<<< HEAD
        # If the joined user is main bot or a puppet then saving the room_id and the user_id to the database.
        if user_id == self.az.bot_mxid or Puppet.get_id_from_mxid(user_id):
            await RoomManager.save_room(room_id=room_id, selected_option=None, puppet_mxid=user_id)

        intent = await self.room_manager.get_intent(room_id=room_id)

        if not intent:
            return

        if intent and intent.bot and intent.bot.mxid == user_id:
            # Si el que se unió es el bot principal, debemos sacarlo para que no dañe
            # el comportamiento del puppet
            await intent.kick_user(room_id=room_id, user_id=user_id)

=======
>>>>>>> cc0d3631
        # Generamos llaves para buscar en PENDING_INVITES (acd, transfer)
        future_key = RoomManager.get_future_key(room_id=room_id, agent_id=user_id)
        transfer_future_key = RoomManager.get_future_key(
            room_id=room_id, agent_id=user_id, transfer=True
        )

        # Buscamos promesas pendientes relacionadas con el comando acd
        if (
            future_key in AgentManager.PENDING_INVITES
            and not AgentManager.PENDING_INVITES[future_key].done()
        ):
            # when the agent accepts the invite, the Future is resolved and the waiting
            # timer stops
            self.log.debug(f"Resolving to True the promise [{future_key}]")
            AgentManager.PENDING_INVITES[future_key].set_result(True)

        # Buscamos promesas pendientes relacionadas con las transferencia
        if (
            transfer_future_key in AgentManager.PENDING_INVITES
            and not AgentManager.PENDING_INVITES[transfer_future_key].done()
        ):
            # when the agent accepts the invite, the Future is resolved and the waiting
            # timer stops
            AgentManager.PENDING_INVITES[transfer_future_key].set_result(True)

        # If the joined user is main bot or a puppet then saving the room_id and the user_id to the database.
        if user_id == self.az.bot_mxid or Puppet.get_id_from_mxid(user_id):
            await RoomManager.save_room(room_id=room_id, selected_option=None, puppet_mxid=user_id)

        # If the joined user is a supervisor and the room is a customer room,
        # then send set-pl in the room
        if user_id.startswith(self.config["acd.supervisor_prefix"]):
<<<<<<< HEAD
            if not await self.room_manager.is_customer_room(room_id=room_id):
=======
            intent = await self.get_intent(room_id=room_id)
            if not intent or not await self.room_manager.is_customer_room(
                room_id=room_id, intent=intent
            ):
>>>>>>> cc0d3631
                return

            bridge = await self.room_manager.get_room_bridge(room_id=room_id)
            if bridge in ["mautrix", "instagram"]:
                await self.room_manager.send_cmd_set_pl(
                    room_id=room_id,
                    bridge=bridge,
                    user_id=user_id,
                    power_level=self.config["acd.supervisors_to_invite.power_level"],
                )

<<<<<<< HEAD
        intent = await self.room_manager.get_intent(user_id=user_id)
=======
        intent = await self.get_intent(user_id=user_id)
>>>>>>> cc0d3631
        if not intent:
            self.log.debug(f"The user who has joined is neither a puppet nor the appservice_bot")
            return

        # Solo se inicializa la sala si el que se une es el usuario acd*
        if Puppet.get_id_from_mxid(user_id):
            if not await self.room_manager.initialize_room(room_id=room_id):
                self.log.debug(f"Room {room_id} initialization has failed")

    def is_command(self, message: MessageEventContent) -> tuple[bool, str]:
        """It checks if a message starts with the command prefix, and if it does,
        it removes the prefix and returns the message without the prefix

        Parameters
        ----------
        message : MessageEventContent
            The message that was sent.

        Returns
        -------
            A tuple of a boolean and a string.

        """
        text = message.body
        prefix = self.config["bridge.command_prefix"]
        is_command = text.startswith(prefix)
        if is_command:
            text = text[len(prefix) + 1 :].lstrip()
        return is_command, text

    async def process_offline_selection(self, room_id: RoomID, msg: str, intent: IntentAPI):
        """If the user selects option 1, the bot will transfer the user to another agent
        in the same campaign. If the user selects option 2,
        the bot will kick the current offline agent and show the main menu

        Parameters
        ----------
        room_id : RoomID
            The room ID of the room where the user is.
        msg : str
            The message that the user sent.
        intent : IntentAPI
            IntentAPI

        Returns
        -------
            The return value is a boolean.
        """

        offline_menu_option = msg.split()[0]
        room_agent = await self.agent_manager.get_room_agent(room_id=room_id)
        if offline_menu_option == "1":
            # user selected transfer to another agent in same campaign

            # first, check if that campaign has online agents
            user_selected_campaign = await self.room_manager.get_campaign_of_room(room_id=room_id)

            puppet: Puppet = await Puppet.get_by_custom_mxid(intent.mxid)

            if not user_selected_campaign:
                # this can happen if the database is deleted
                user_selected_campaign = puppet.control_room_id

            campaign_has_online_agent = await self.agent_manager.get_online_agent_in_room(
                room_id=user_selected_campaign
            )
            if not campaign_has_online_agent:
                msg = self.config["acd.no_agents_for_transfer"]
                if msg:
                    await intent.send_text(room_id=room_id, text=msg)
                return True

            self.log.debug(f"Transferring to {user_selected_campaign}")
            fake_command = f"transfer {room_id} {user_selected_campaign}"
            args = fake_command.split()
            cmd_evt = CommandEvent(
                cmd=args[0],
                args=args,
                agent_manager=self.agent_manager,
                sender=room_agent,
                room_id=room_id,
                text=fake_command,
            )
            await command_processor(cmd_evt=cmd_evt)

        elif offline_menu_option == "2":
            # user selected kick current offline agent and see the main menu
            await intent.kick_user(
                room_id=room_id, user_id=room_agent, reason="Usuario seleccionó ver el menú."
            )
            await self.agent_manager.signaling.set_chat_status(room_id, Signaling.OPEN)
            # clear campaign in the ik.chat.campaign_selection state event
            await self.agent_manager.signaling.set_selected_campaign(
                room_id=room_id, campaign_room_id=None
            )
            if self.config["acd.menubot"]:
                menubot_id = self.config["acd.menubot.user_id"]
                await self.room_manager.invite_menu_bot(room_id=room_id, menubot_id=menubot_id)
            else:
                user_id = await self.room_manager.get_room_creator(room_id=room_id)
                if user_id:
                    menubot_id = await self.room_manager.get_menubot_id(user_id=user_id)
                    if menubot_id:
                        await self.room_manager.invite_menu_bot(
                            room_id=room_id, menubot_id=menubot_id
                        )
        else:
            # if user enters an invalid option, shows offline menu again
            return False

        return True

    async def process_offline_agent(
        self, room_id: RoomID, room_agent: UserID, last_active_ago: int, intent: IntentAPI
    ):
        """If the agent is offline, the bot will send a message to the user and then either
        transfer the user to another agent in the same campaign or put the user in the offline menu

        Parameters
        ----------
        room_id : RoomID
            The room ID of the room where the agent is offline.
        room_agent : UserID
            The user ID of the agent who is offline
        last_active_ago : int
            The time in milliseconds since the agent was last active in the room.
        intent : IntentAPI
            IntentAPI

        Returns
        -------
            The return value of the function is the return value of the last expression
            evaluated in the function.

        """
        action = self.config["acd.offline_agent_action"]
        self.log.debug(f"Agent {room_agent} OFFLINE in {room_id} --> {action}")
        offline_agent_timeout = self.config["acd.offline_agent_timeout"]
        self.log.debug(
            f"last_active_ago: {last_active_ago} / 1000 -- "
            f"offline_agent_timeout: {offline_agent_timeout}"
        )

        if not last_active_ago or last_active_ago / 1000 >= offline_agent_timeout:
            agent_displayname = await intent.get_displayname(user_id=room_agent)
            msg = self.config["acd.offline_agent_message"].format(agentname=agent_displayname)
            if msg:
                await intent.send_text(room_id=room_id, text=msg)

            if action == "keep":
                return
            elif action == "transfer":
                # transfer to another agent in same campaign
                user_selected_campaign = await self.room_manager.get_campaign_of_room(
                    room_id=room_id
                )
                if not user_selected_campaign:
                    # this can happen if the database is deleted
                    puppet: Puppet = await Puppet.get_by_custom_mxid(intent.mxid)
                    user_selected_campaign = puppet.control_room_id
                self.log.debug(f"Transferring to {user_selected_campaign}")
                fake_command = f"transfer {room_id} {user_selected_campaign}"
                args = fake_command.split()
                cmd_evt = CommandEvent(
                    cmd=args[0],
                    args=args,
                    agent_manager=self.agent_manager,
                    sender=room_agent,
                    room_id=room_id,
                    text=fake_command,
                )
                await command_processor(cmd_evt=cmd_evt)

            elif action == "menu":
                self.room_manager.put_in_offline_menu(room_id)
                menu = (
                    f"Puedes esperar hasta que {agent_displayname} "
                    f"esté disponible o enviar:<br><br>"
                    f"<b>1.</b> Para ser atendido por otra persona de la misma área.<br>"
                    f"<b>2.</b> Para ver el menú.<br>"
                )
                await intent.send_text(room_id=room_id, html=menu)

    async def handle_message(
        self, room_id: RoomID, sender: UserID, message: MessageEventContent, event_id: EventID
    ) -> None:
        """If the message is a command, process it. If not, ignore it

        Parameters
        ----------
        room_id : RoomID
            The room ID of the room the message was sent in.
        sender : UserID
            The user ID of the user who sent the message.
        message : MessageEventContent
            The message that was sent.
        event_id : EventID
            The ID of the event that triggered this call.

        Returns
        -------

        """

        # Discard reply blocks
        if message.body.startswith(" * "):
            # This is likely an edit, ignore
            return

        intent = await self.room_manager.get_intent(room_id=room_id)
        if not intent:
            self.log.warning(f"I can't get an intent for the room {room_id}")
            return

        # Actualizamos el intent del agent_manager, dado el nuevo intent encontrado
        self.agent_manager.intent = intent

        # Ignore messages from whatsapp bots
        if sender == self.config["bridges.mautrix.mxid"]:
            return

        # Checking if the message is a command, and if it is,
        # it is sending the command to the command processor.
        is_command, text = self.is_command(message=message)
        if is_command and not await self.room_manager.is_customer_room(room_id=room_id):
            args = text.split()
            command_event = CommandEvent(
                agent_manager=self.agent_manager,
                cmd=args[0],
                args=args,
                sender=sender,
                room_id=room_id,
                text=text,
            )
            await command_processor(cmd_evt=command_event)
            return

        # Checking if the room is a control room.
        if (
            await RoomManager.is_a_control_room(room_id=room_id)
            or room_id == self.config["acd.control_room_id"]
        ):
            return

        # ignore messages other than commands from menu bot
        if self.config["acd.menubot"] and sender == self.config["acd.menubot.user_id"]:
            return

        if self.config["acd.menubots"] and sender in self.config["acd.menubots"]:
            return

        # ignore messages other than commands from supervisor
        if sender.startswith(self.config["acd.supervisor_prefix"]):
            return

        # if it is a voice call, let the customer know that the company doesn't receive calls
        if self.config["acd.voice_call"]:
            if message.body == self.config["acd.voice_call.call_message"]:
                no_call_message = self.config["acd.voice_call.no_voice_call"]
                await intent.send_text(room_id=room_id, text=no_call_message)
                return

        # Ignorar la sala de status broadcast
        if await self.room_manager.is_mx_whatsapp_status_broadcast(room_id=room_id):
            self.log.debug(f"Ignoring the room {room_id} because it is whatsapp_status_broadcast")
            return

        is_agent = self.agent_manager.is_agent(agent_id=sender)

        # Ignore messages from ourselves or agents if not a command
        if is_agent:
            await self.agent_manager.signaling.set_chat_status(
                room_id=room_id, status=Signaling.FOLLOWUP, agent=sender
            )
            return

        # The below code is checking if the room is a customer room, if it is,
        # it is getting the room name, and the creator of the room.
        # If the room name is empty, it is setting the room name to the new room name.
        user_prefix_guest = re.search(self.config[f"acd.username_regex_guest"], sender)
        if await self.room_manager.is_customer_room(room_id=room_id) or user_prefix_guest:

            room_name = await self.room_manager.get_room_name(room_id=room_id)
            if not room_name:
                creator = await self.room_manager.get_room_creator(room_id=room_id)
                new_room_name = await self.room_manager.get_update_name(
                    creator=creator, intent=intent
                )
                if new_room_name:
                    await intent.set_room_name(room_id=room_id, name=new_room_name)
                    self.log.info(f"User {room_id} has changed the name of the room {intent.mxid}")

            if intent.mxid == sender:
                self.log.debug(f"Ignoring {sender} messages, is acd*")
                return

            # the user entered the offline agent menu and selected some option
            if self.room_manager.in_offline_menu(room_id):
                self.room_manager.pull_from_offline_menu(room_id)
                valid_option = await self.process_offline_selection(
                    room_id=room_id, msg=message.body, intent=intent
                )
                if valid_option:
                    return

            room_agent = await self.agent_manager.get_room_agent(room_id=room_id)
            if room_agent:
                # if message is not from agents, bots or ourselves, it is from the customer
                await self.agent_manager.signaling.set_chat_status(
                    room_id=room_id, status=Signaling.PENDING, agent=room_agent
                )
                presence = await self.room_manager.get_user_presence(
                    user_id=room_agent, intent=intent
                )
                if presence and presence.presence != PresenceState.ONLINE:
                    await self.process_offline_agent(
                        room_id=room_id,
                        room_agent=room_agent,
                        last_active_ago=presence.last_active_ago,
                        intent=intent,
                    )
                return

            if await self.room_manager.has_menubot(room_id=room_id):
                self.log.debug("Menu bot is here...")
                return

            if await self.room_manager.is_group_room(room_id=room_id):
                self.log.debug(f"{room_id} is a group room, ignoring message")
                return

            if not self.room_manager.is_room_locked(room_id=room_id):

                await self.agent_manager.signaling.set_chat_status(
                    room_id=room_id, status=Signaling.OPEN
                )

                if self.config["acd.supervisors_to_invite.invite"]:
                    asyncio.create_task(self.room_manager.invite_supervisors(room_id=room_id))

                # clear campaign in the ik.chat.campaign_selection state event
                await self.agent_manager.signaling.set_selected_campaign(
                    room_id=room_id, campaign_room_id=None
                )

                # invite menubot to show menu
                # this is done with create_task because with no official API set-pl can take
                # a while so several invite attempts are made without blocking
                menubot_id = await self.room_manager.get_menubot_id(intent=intent, user_id=sender)
                if menubot_id:
                    asyncio.create_task(
                        self.room_manager.invite_menu_bot(room_id=room_id, menubot_id=menubot_id)
                    )<|MERGE_RESOLUTION|>--- conflicted
+++ resolved
@@ -138,13 +138,9 @@
                     await self.handle_join(evt.room_id, UserID(evt.state_key), evt.event_id)
         elif evt.type in (EventType.ROOM_MESSAGE, EventType.STICKER):
             evt: MessageEvent = evt
-<<<<<<< HEAD
             if evt.content.msgtype == MessageType.NOTICE:
                 self.log.debug(f"Ignoring the notice message: {evt}")
                 return
-=======
-            evt.content.msgtype = MessageType(str(evt.type))
->>>>>>> cc0d3631
             await self.handle_message(evt.room_id, evt.sender, evt.content, evt.event_id)
         elif evt.type == EventType.ROOM_NAME:
             # Setting the room name to the customer's name.
@@ -270,7 +266,6 @@
         """
         self.log.debug(f"{user_id} HAS JOINED THE ROOM {room_id}")
 
-<<<<<<< HEAD
         # If the joined user is main bot or a puppet then saving the room_id and the user_id to the database.
         if user_id == self.az.bot_mxid or Puppet.get_id_from_mxid(user_id):
             await RoomManager.save_room(room_id=room_id, selected_option=None, puppet_mxid=user_id)
@@ -285,8 +280,6 @@
             # el comportamiento del puppet
             await intent.kick_user(room_id=room_id, user_id=user_id)
 
-=======
->>>>>>> cc0d3631
         # Generamos llaves para buscar en PENDING_INVITES (acd, transfer)
         future_key = RoomManager.get_future_key(room_id=room_id, agent_id=user_id)
         transfer_future_key = RoomManager.get_future_key(
@@ -319,14 +312,7 @@
         # If the joined user is a supervisor and the room is a customer room,
         # then send set-pl in the room
         if user_id.startswith(self.config["acd.supervisor_prefix"]):
-<<<<<<< HEAD
             if not await self.room_manager.is_customer_room(room_id=room_id):
-=======
-            intent = await self.get_intent(room_id=room_id)
-            if not intent or not await self.room_manager.is_customer_room(
-                room_id=room_id, intent=intent
-            ):
->>>>>>> cc0d3631
                 return
 
             bridge = await self.room_manager.get_room_bridge(room_id=room_id)
@@ -338,11 +324,7 @@
                     power_level=self.config["acd.supervisors_to_invite.power_level"],
                 )
 
-<<<<<<< HEAD
         intent = await self.room_manager.get_intent(user_id=user_id)
-=======
-        intent = await self.get_intent(user_id=user_id)
->>>>>>> cc0d3631
         if not intent:
             self.log.debug(f"The user who has joined is neither a puppet nor the appservice_bot")
             return
