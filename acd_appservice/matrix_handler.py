--- conflicted
+++ resolved
@@ -498,7 +498,7 @@
                     f"<b>1.</b> Para ser atendido por otra persona de la misma área.<br>"
                     f"<b>2.</b> Para ver el menú.<br>"
                 )
-                await intent.send_text(room_id=room_id, text=menu)
+                await intent.send_text(room_id=room_id, html=menu)
 
     async def handle_message(
         self, room_id: RoomID, sender: UserID, message: MessageEventContent, event_id: EventID
@@ -595,39 +595,6 @@
             # )
             return
 
-        # the user entered the offline agent menu and selected some option
-        if self.room_manager.in_offline_menu(room_id):
-            self.room_manager.pull_from_offline_menu(room_id)
-            valid_option = await self.process_offline_selection(
-                room_id=room_id, msg=message.body, intent=intent
-            )
-            if valid_option:
-                return
-
-        room_agent = await self.agent_manager.get_room_agent(room_id=room_id)
-        if room_agent:
-            # # if message is not from agents, bots or ourselves, it is from the customer
-            # await self.signaling.set_chat_status(
-            #     room_id=room.room_id, status=Signaling.PENDING, agent=room_agent
-            # )
-            presence = await self.room_manager.get_user_presence(user_id=sender, intent=intent)
-<<<<<<< HEAD
-            if presence and presence.presence == PresenceState.ONLINE:
-                await self.process_offline_agent(
-                    room_id=room_id,
-                    room_agent=room_agent,
-                    last_active_ago=presence.last_active_ago,
-                    intent=intent,
-                )
-=======
-            if presence and presence.presence != PresenceState.ONLINE:
-                # await self.process_offline_agent(
-                #     room.room_id, room_agent, presence_response.last_active_ago
-                # )
-                pass
->>>>>>> 25399622
-            return
-
         # The below code is checking if the room is a customer room, if it is,
         # it is getting the room name, and the creator of the room.
         # If the room name is empty, it is setting the room name to the new room name.
@@ -644,6 +611,33 @@
 
             if intent.mxid == sender:
                 self.log.debug(f"Ignoring {sender} messages, is acd*")
+                return
+
+            # the user entered the offline agent menu and selected some option
+            if self.room_manager.in_offline_menu(room_id):
+                self.room_manager.pull_from_offline_menu(room_id)
+                valid_option = await self.process_offline_selection(
+                    room_id=room_id, msg=message.body, intent=intent
+                )
+                if valid_option:
+                    return
+
+            room_agent = await self.agent_manager.get_room_agent(room_id=room_id)
+            if room_agent:
+                # # if message is not from agents, bots or ourselves, it is from the customer
+                # await self.signaling.set_chat_status(
+                #     room_id=room.room_id, status=Signaling.PENDING, agent=room_agent
+                # )
+                presence = await self.room_manager.get_user_presence(
+                    user_id=room_agent, intent=intent
+                )
+                if presence and presence.presence != PresenceState.ONLINE:
+                    await self.process_offline_agent(
+                        room_id=room_id,
+                        room_agent=room_agent,
+                        last_active_ago=presence.last_active_ago,
+                        intent=intent,
+                    )
                 return
 
             if await self.room_manager.has_menubot(room_id=room_id, intent=intent):
