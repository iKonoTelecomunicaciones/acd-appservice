from __future__ import annotations

import asyncio
import logging
import re
from shlex import split

from asyncpg.exceptions import UniqueViolationError
from markdown import markdown
from mautrix.appservice import AppService
from mautrix.bridge import config
from mautrix.errors import MExclusive, MForbidden, MUnknownToken
from mautrix.types import (
    Event,
    EventID,
    EventType,
    Membership,
    MemberStateEventContent,
    MessageEvent,
    MessageEventContent,
    MessageType,
    ReceiptEvent,
    ReceiptType,
    RoomID,
    SingleReceiptEventContent,
    StateEvent,
    StateUnsigned,
    StrippedStateEvent,
    UserID,
)
from mautrix.util.logging import TraceLogger

from acd_appservice import acd_program

from .client import ProvisionBridge
from .commands.handler import CommandProcessor
from .db.user import UserRoles
<<<<<<< HEAD
from .events import (
    ACDEventTypes,
    ACDPortalEvents,
    AgentMessageEvent,
    CustomerMessageEvent,
    UICEvent,
)
=======
from .matrix_room import MatrixRoom
>>>>>>> 4e5e5353
from .message import Message
from .portal import Portal, PortalState
from .puppet import Puppet
from .queue import Queue
from .queue_membership import QueueMembership
from .signaling import Signaling
from .user import User
from .util import Util


class MatrixHandler:
    log: TraceLogger = logging.getLogger("acd.matrix_handler")
    az: AppService
    config: config.BaseBridgeConfig
    acd_appservice: acd_program.ACD
    commands: CommandProcessor = None

    def __init__(
        self,
        acd_appservice: acd_program.ACD | None = None,
    ) -> None:
        self.acd_appservice = acd_appservice
        self.az = self.acd_appservice.az
        self.config = self.acd_appservice.config
        self.az.matrix_event_handler(self.init_handle_event)

    async def wait_for_connection(self) -> None:
        """It tries to connect to the homeserver, and if it fails,
        it waits 10 seconds and tries again. If it fails 6 times, it gives up
        """
        self.log.info("Ensuring connectivity to homeserver")
        errors = 0
        tried_to_register = False
        while True:
            try:
                self.versions = await self.az.intent.versions()
                await self.az.intent.whoami()
                break
            except (MUnknownToken, MExclusive):
                # These are probably not going to resolve themselves by waiting
                raise
            except MForbidden:
                if not tried_to_register:
                    self.log.debug(
                        "Whoami endpoint returned M_FORBIDDEN, "
                        "trying to register bridge bot before retrying..."
                    )
                    await self.az.intent.ensure_registered()
                    tried_to_register = True
                else:
                    raise
            except Exception as e:
                errors += 1
                if errors <= 6:
                    self.log.error(
                        f"Connection to homeserver failed, retrying in 10 seconds :: error: {e}"
                    )
                    await asyncio.sleep(10)
                else:
                    raise
        try:
            self.media_config = await self.az.intent.get_media_repo_config()
        except Exception:
            self.log.warning("Failed to fetch media repo config", exc_info=True)

    async def init_as_bot(self) -> None:
        self.log.debug("Initializing appservice bot")
        displayname = self.config["appservice.bot_displayname"]
        if displayname:
            try:
                await self.az.intent.set_displayname(
                    displayname if displayname != "remove" else ""
                )
            except Exception:
                self.log.exception("Failed to set bot displayname")

        avatar = self.config["appservice.bot_avatar"]
        if avatar:
            try:
                await self.az.intent.set_avatar_url(avatar if avatar != "remove" else "")
            except Exception:
                self.log.exception("Failed to set bot avatar")

    async def init_handle_event(self, evt: Event) -> None:
        """If the event is a room member event, then handle it

        Parameters
        ----------
        evt : Event
            Event has arrived

        """
        self.log.debug(f"Received event: {evt}")

        if evt.type == EventType.ROOM_MEMBER:
            evt: StateEvent
            unsigned = evt.unsigned or StateUnsigned()
            prev_content = unsigned.prev_content or MemberStateEventContent()
            prev_membership = prev_content.membership if prev_content else Membership.JOIN
            if evt.content.membership == Membership.INVITE:
                await self.handle_invite(evt)

            elif evt.content.membership == Membership.LEAVE:
                if prev_membership == Membership.JOIN:
                    await self.handle_leave(evt)
                if prev_membership == Membership.BAN:
                    pass
                elif prev_membership == Membership.INVITE:
                    pass
            elif evt.content.membership == Membership.JOIN:
                if prev_membership != Membership.JOIN:
                    await self.handle_join(evt.room_id, UserID(evt.state_key))
                else:
                    # If prev_membership == JOIN then it is a user's name change
                    # Setting the room name to the customer's name.
                    puppet: Puppet = await Puppet.get_by_portal(evt.room_id)
                    if not puppet:
                        return
                    if await Portal.is_portal(room_id=evt.room_id):
                        if self.config["acd.keep_room_name"]:
                            self.log.debug(
                                f"The portal {evt.room_id} name hasn't been updated "
                                "because keep_room_name is true."
                            )
                            return
                        self.log.debug(f"The room name for the room {evt.room_id} will be changed")
                        portal: Portal = await Portal.get_by_room_id(
                            evt.room_id,
                            create=False,
                            fk_puppet=puppet.pk,
                            intent=puppet.intent,
                            bridge=puppet.bridge,
                        )
                        unsigned: StateUnsigned = evt.unsigned
                        await portal.update_room_name()

        elif evt.type in (EventType.ROOM_MESSAGE, EventType.STICKER):
            evt: MessageEvent = evt
            if evt.content.msgtype == MessageType.NOTICE:
                self.log.debug(f"Ignoring the notice message: {evt}")
                await self.handle_notice(evt.room_id, evt.sender, evt.content, evt.event_id)
                return

            sender: User = await User.get_by_mxid(evt.sender)
            await self.handle_message(evt.event_id, evt.room_id, sender, evt.content)

        elif evt.type == EventType.ROOM_NAME or evt.type == EventType.ROOM_TOPIC:
            await self.handle_room_name(evt=evt)

        elif evt.type.is_ephemeral and isinstance(evt, (ReceiptEvent)):
            await self.handle_ephemeral_event(evt)

    async def send_welcome_message(self, room_id: RoomID, inviter: User) -> None:
        """If the user who invited the bot to the room doesn't have a management room set,
        set it to the current room and send a notice to the room

        Parameters
        ----------
        room_id : RoomID
            The room ID of the room the user is in.
        inviter : User
            The user who invited the bot to the room.

        """
        is_queue = await Queue.get_by_room_id(room_id=room_id, create=False)

        if is_queue:
            return

        if not inviter.management_room:
            inviter.management_room = room_id
            await inviter.update()
            await self.az.intent.send_notice(
                room_id=room_id, html="This room has been marked as your ACD management room."
            )
        else:
            await self.az.intent.send_notice(
                room_id=room_id,
                html=markdown(
                    f"The room `{inviter.management_room}` "
                    "has already been configured as ACD management room, "
                    "if you want to change admin room, "
                    f"send `{self.config['bridge.command_prefix']} set-admin-room` command."
                ),
            )

    async def send_goodbye_message(self, room_id: RoomID) -> None:
        """This function is called when a user is not an admin and tries to join the room

        Parameters
        ----------
        room_id : RoomID
            The room ID of the room you want to send the message to.

        """
        detail = markdown(
            "You are not a `ACD admin` check the `bridge.permissions` in the config file."
        )
        await self.az.intent.send_notice(room_id=room_id, html=detail)
        await self.az.intent.leave_room(room_id=room_id)

    async def handle_ephemeral_event(self, evt: ReceiptEvent) -> None:
        """It takes a receipt event, checks if it's a read receipt,
        and if it is, it updates the message in the database to reflect that it was read

        Parameters
        ----------
        evt : ReceiptEvent
            ReceiptEvent

        Returns
        -------
        """

        if not evt.content:
            return

        for event_id in evt.content:
            for user_id in evt.content.get(event_id).get(ReceiptType.READ) or evt.content.get(
                event_id
            ).get(ReceiptType.READ_PRIVATE):
                username_regex = self.config["utils.username_regex"]
                user_prefix = re.search(username_regex, user_id)
                message = await Message.get_by_event_id(event_id=event_id)
                if user_prefix and message:
                    timestamp_read: SingleReceiptEventContent = (
                        evt.content.get(event_id).get(ReceiptType.READ).get(user_id).ts
                    )
                    await message.mark_as_read(
                        receiver=f"+{user_prefix.group('number')}",
                        event_id=event_id,
                        room_id=evt.room_id,
                        timestamp_read=round(timestamp_read / 1000),
                        was_read=True,
                    )
                    self.log.debug(f"The message {event_id} has been read at {timestamp_read}")

    async def handle_invite(self, evt: StrippedStateEvent):
        """If the user who was invited is a acd[n], then join the room

        Parameters
        ----------
        evt : Event
            Incoming event

        Returns
        -------

        """

        self.log.debug(f"{evt.sender} invited {evt.state_key} to {evt.room_id}")

        puppet: Puppet = await Puppet.get_by_custom_mxid(evt.state_key)

        # We verify that the user to be joined is an acd[n].
        # and that there is no other puppet in the room
        # to do an auto-join
        # NOTE: If there is another puppet in the room, then we will have problems
        # as there can't be two acd[n] users in the same room, this will affect
        # the performance of the software

        if await Portal.is_portal(evt.room_id):
            self.log.debug(f"Room {evt.room_id} is a portal")
            if not puppet:
                self.log.warning(f"{evt.state_key} is not a puppet")
                return

            # Checking if there is already a puppet in the room.
            # If there is, it will leave the room.
            puppet_inside: Puppet = await Puppet.get_by_portal(portal_room_id=evt.room_id)
            if puppet_inside and puppet != puppet_inside:
                detail = (
                    f"There is already a puppet {puppet_inside.custom_mxid} "
                    f"in the room {evt.room_id}"
                )
                self.log.warning(detail)

                # Refuse the invitation
                await puppet.intent.leave_room(room_id=evt.room_id, reason=detail)
                return

            self.log.debug(
                f"The puppet {puppet.intent.mxid} is trying join in the room {evt.room_id}"
            )

            try:
                # Creates the portal and join it
                await Portal.get_by_room_id(
                    evt.room_id, fk_puppet=puppet.pk, intent=puppet.intent, bridge=puppet.bridge
                )
            except UniqueViolationError as error:
                self.log.error(error)

            self.log.debug(f"{puppet.mxid} is joining portal room {evt.room_id}")
            await puppet.intent.join_room(evt.room_id)

        else:
            self.log.debug(f"{evt.room_id} is not a portal")
            if puppet:
                self.log.debug(f"{puppet.mxid} is joining NOT portal room {evt.room_id}")
                await puppet.intent.join_room(evt.room_id)
                return

            # Checking if the room is a queue or not.
            if await Queue.is_queue(evt.room_id):
                self.log.debug(f"The user {evt.state_key} was invited to the queue {evt.room_id}")
                return

            # Checking if the room is a control room.
            if await Puppet.is_control_room(room_id=evt.room_id):
                self.log.debug(
                    f"The user {evt.state_key} was invited to the control room {evt.room_id}"
                )
                return

            # At this point only ACD Management rooms can be reached.
            self.log.debug(
                f"The user {evt.state_key} was invited to the ACD Management room {evt.room_id}"
            )

            # Checking if the event is a room invite and if the invite is for the bot.
            # If it is, it joins the room.
            if evt.state_key == self.az.bot_mxid:
                await self.az.intent.join_room(evt.room_id)

                sender: User = await User.get_by_mxid(evt.sender)
                if sender and sender.is_admin:
                    await self.send_welcome_message(room_id=evt.room_id, inviter=sender)
                else:
                    await self.send_goodbye_message(room_id=evt.room_id)

    async def handle_join(self, room_id: RoomID, user_id: UserID) -> None:
        """If the user who has joined the room is the bot, then the room is initialized

        Parameters
        ----------
        room_id : RoomID
            The ID of the room the user has joined.
        user_id : UserID
            The user who has joined the room
        """
        self.log.debug(f"{user_id} HAS JOINED THE ROOM {room_id}")

        user: User = await User.get_by_mxid(user_id)

        # Checking if the user is already in the queue. If they are,
        # it updates their creation_date to the current time.
        is_queue: Queue = await Queue.get_by_room_id(room_id=room_id, create=False)

        if is_queue:
            await QueueMembership.get_by_queue_and_user(user.id, is_queue.id)
            return

        # Ignoring join events in a non-portal room
        if not await Portal.is_portal(room_id=room_id):
            return

        if await Puppet.get_by_custom_mxid(user_id) or user.is_guest:
            if user.is_guest:
                # In the widget, the puppet is not invited,
                # it joins the room directly, so the portal has not been created yet
                room_info = await MatrixRoom.get_info(room_id)
                puppet: Puppet = await Puppet.get_by_custom_mxid(room_info.get("creator"))
            else:
                # Sometimes the join event is executed before finishing the invite event handler
                # operations, so we verify that the portal is properly created
                puppet: Puppet = await Puppet.get_by_custom_mxid(user_id)

            # Can be occurred the error that the portal is already created,
            # but this function does not know it and try to create it again,
            # generating a failure UniqueViolationError.
            try:
                await Portal.get_by_room_id(
                    room_id=room_id,
                    fk_puppet=puppet.pk,
                    intent=puppet.intent,
                    bridge=puppet.bridge,
                )
            except UniqueViolationError as error:
                await asyncio.sleep(1)
                self.log.error(error)

        puppet: Puppet = await Puppet.get_by_portal(portal_room_id=room_id)
        portal = await Portal.get_by_room_id(
            room_id=room_id,
            fk_puppet=puppet.pk,
            intent=puppet.intent,
            bridge=puppet.bridge,
            create=False,
        )

        if not Puppet.get_id_from_mxid(user_id):
            puppet = await Puppet.get_by_portal(room_id)

            # If the joined user is main bot or a puppet then saving
            # the room_id and the user_id to the database.
            if puppet.intent and puppet.intent.bot and puppet.intent.bot.mxid == user.mxid:
                # Si el que se unió es el bot principal, debemos sacarlo para que no dañe
                # el comportamiento del puppet
                await portal.kick_user(
                    user_id=user_id, reason="The main acd should not be in the customer's room"
                )

            # Generamos llaves para buscar en PENDING_INVITES (acd, transfer)
            future_key = Util.get_future_key(room_id=portal.room_id, agent_id=user_id)
            transfer_future_key = Util.get_future_key(
                room_id=portal.room_id, agent_id=user_id, transfer=True
            )

            # Buscamos promesas pendientes relacionadas con el comando acd
            if (
                future_key in puppet.agent_manager.PENDING_INVITES
                and not puppet.agent_manager.PENDING_INVITES[future_key].done()
            ):
                # when the agent accepts the invite, the Future is resolved and the waiting
                # timer stops
                self.log.debug(f"Resolving to True the promise [{future_key}]")
                puppet.agent_manager.PENDING_INVITES[future_key].set_result(True)

            # Buscamos promesas pendientes relacionadas con las transferencia
            if (
                transfer_future_key in puppet.agent_manager.PENDING_INVITES
                and not puppet.agent_manager.PENDING_INVITES[transfer_future_key].done()
            ):
                # when the agent accepts the invite, the Future is resolved and the waiting
                # timer stops
                puppet.agent_manager.PENDING_INVITES[transfer_future_key].set_result(True)

            # If the joined user is a supervisor and the room is a customer room,
            # then send set-pl in the room
            if user.is_admin:
                bridge = portal.bridge
                if bridge and bridge in self.config["bridges"] and bridge != "chatterbox":
                    await portal.set_pl(
                        user_id=user_id,
                        power_level=self.config["acd.supervisors_to_invite.power_level"],
                    )
            return

        puppet: Puppet = await Puppet.get_by_custom_mxid(user_id)

        if not puppet:
            self.log.warning(f"I can't get a puppet for the room {room_id}  in [DB]")

            # Si el usuario que se une es un acd[n] entonces verificamos si se encuentra en la sala
            if Puppet.get_id_from_mxid(user_id):
                self.log.debug(
                    f"Checking in matrix if the puppet {user_id} has already in the room {room_id}"
                )
                puppet: Puppet = await Puppet.get_puppet_by_mxid(user_id)
                if puppet:
                    result = None
                    try:
                        # Este endpoint verifica que el usuario acd[n] este en la sala
                        # Si es así, entonces result tendrá contenido
                        # Si no, entonces genera una excepción
                        result = await puppet.intent.get_room_member_info(
                            room_id=room_id, user_id=user_id, ignore_cache=True
                        )
                    except Exception as e:
                        self.log.warning(
                            f"I can't get a puppet for the room {room_id} in [MATRIX] :: {e}"
                        )
                        return

                    if result:
                        # Como se encontró el acd[n] dentro de la sala, entonces la guardamos
                        # en la tabla rooms
                        self.log.debug(f"The puppet {user_id} has already in the room {room_id}")
                        await Portal.get_by_room_id(
                            room_id,
                            fk_puppet=puppet.pk,
                            intent=puppet.intent,
                            bridge=puppet.bridge,
                        )
            else:
                return

        if not await portal.initialize_room():
            self.log.critical(f"Room {portal.room_id} initialization has failed")
            return

        # TODO TEMPORARY SOLUTION TO LINK TO THE MENU IN A UIC
<<<<<<< HEAD
        if not room_id in puppet.BIC_ROOMS:
            uic_event = UICEvent(
                event_type=ACDEventTypes.PORTAL,
                event=ACDPortalEvents.UIC,
                state=PortalState.START,
                prev_state=portal.state,
                sender=portal.creator,
                room_id=portal.room_id,
                acd=puppet.mxid,
                customer_mxid=portal.creator,
            )
            await uic_event.send()

=======
        if self.config["acd.process_destination_on_joining"] and not room_id in puppet.BIC_ROOMS:
>>>>>>> 4e5e5353
            # set chat status to start before process the destination
            await portal.update_state(PortalState.START)

            if puppet.destination:
                portal: Portal = await Portal.get_by_room_id(
                    room_id=room_id, create=False, intent=puppet.intent, bridge=puppet.bridge
                )
                if await self.process_destination(portal):
                    return

            # invite menubot to show menu
            # this is done with create_task because with no official API set-pl can take
            # a while so several invite attempts are made without blocking
            menubot_id = await puppet.menubot_id
            if menubot_id:
                asyncio.create_task(portal.add_menubot(menubot_mxid=menubot_id))

        puppet.BIC_ROOMS.discard(portal.room_id)

    async def handle_leave(self, evt: Event):
        self.log.debug(f"The user {evt.state_key} leave from to room {evt.room_id}")

        user: User = await User.get_by_mxid(evt.state_key)

        is_queue: Queue = await Queue.get_by_room_id(room_id=evt.room_id, create=False)

        if is_queue:
            queue_membership = await QueueMembership.get_by_queue_and_user(user.id, is_queue.id)
            await queue_membership._delete()
            return

    async def handle_notice(
        self, room_id: RoomID, sender: UserID, message: MessageEventContent, event_id: EventID
    ) -> None:
        """If the puppet doesn't have a phone number,
        we ask the bridge for it, and if the bridge says the puppet is connected,
        we update the puppet's phone number

        Parameters
        ----------
        room_id : RoomID
            The room ID of the room the message was sent in.
        sender : UserID
            The user ID of the user who sent the message.
        message : MessageEventContent
            The message that was sent.
        event_id : EventID
            The ID of the event that triggered the call.

        """
        puppet: Puppet = await Puppet.get_by_control_room_id(room_id)

        if self.is_logout_message(message.body):
            await puppet.reset_phone()
            return

        if puppet and not puppet.phone:
            bridge_conector = ProvisionBridge(session=self.az.http_session, config=self.config)
            status, response = await bridge_conector.ping(user_id=puppet.custom_mxid)
            if (
                not response.get("error")
                and response.get("whatsapp").get("conn")
                and response.get("whatsapp").get("conn").get("is_connected")
            ):
                # Actualizamos el numero registrado para este puppet
                # sin el +
                puppet.phone = response.get("whatsapp", {}).get("phone", "").replace("+", "")
                await puppet.save()

    async def handle_room_name(self, evt: StrippedStateEvent):
        queue: Queue = await Queue.get_by_room_id(room_id=evt.room_id, create=False)
        if queue:
            if evt.type == EventType.ROOM_NAME:
                queue.name = evt.content.name
            else:
                queue.description = evt.content.topic
            await queue.save()

    def is_command(self, message: MessageEventContent) -> tuple[bool, str]:
        """It checks if a message starts with the command prefix, and if it does,
        it removes the prefix and returns the message without the prefix

        Parameters
        ----------
        message : MessageEventContent
            The message that was sent.

        Returns
        -------
            A tuple of a boolean and a string.

        """
        text = message.body
        prefix = self.config["bridge.command_prefix"]
        is_command = text.startswith(prefix)
        if is_command:
            text = text[len(prefix) + 1 :].lstrip()
        return is_command, text

    async def handle_message(
        self, event_id: EventID, room_id: RoomID, sender: User, message: MessageEventContent
    ) -> None:
        """If the message is a command, process it. If not, ignore it

        Parameters
        ----------
        room_id : RoomID
            The room ID of the room the message was sent in.
        sender : User
            The user who sent the message.
        message : MessageEventContent
            The message that was sent.
        """

        # Discard reply blocks
        if message.body.startswith(" * "):
            # This is likely an edit, ignore
            return

        message.body = message.body.strip()

        puppet: Puppet = await Puppet.get_by_portal(portal_room_id=room_id)

        if sender.mxid == self.config["bridges.mautrix.mxid"] and self.is_logout_message(
            message.body
        ):
            puppet = await Puppet.get_by_control_room_id(control_room_id=room_id)
            self.log.warning(
                f"The puppet {puppet.custom_mxid} with phone {puppet.phone} "
                f"was logged out :: {message.body}"
            )
            await puppet.reset_phone()
            return

        # Checking if the message is a command, and if it is,
        # it is sending the command to the command processor.
        is_command, text = self.is_command(message=message)

        if is_command and not await Portal.is_portal(room_id):
            puppet = await Puppet.get_by_control_room_id(control_room_id=room_id)

            if not puppet:
                intent = self.az.intent
            else:
                intent = puppet.intent

            try:
                command, arguments = text.split(" ", 1)
                args = split(arguments)
            except ValueError:
                # Not enough values to unpack, i.e. no arguments
                command = text
                args = []

            await self.commands.handle(
                room_id=room_id,
                sender=sender,
                command=command,
                args_list=args,
                content=message,
                intent=intent,
                is_management=room_id == sender.management_room,
            )

            return

        # Ignoring message events in a non-portal room
        if not await Portal.is_portal(room_id=room_id):
            return

        puppet: Puppet = await Puppet.get_by_portal(portal_room_id=room_id)

        if not puppet:
            self.log.warning(f"I can't get an puppet for the room {room_id}")
            return

        # Se ignoran todas las salas que hayan sido agregadas a la lista negra
        if puppet.room_manager.in_blacklist_rooms(room_id=room_id):
            return

        # Dado un user_id obtenemos el número y buscamos que el número no sea uno de los ya
        # registrados en el ACD - AZ, si es así lo agregamos a la lista negra
        # luego se envía un mensaje indicando personalizado.
        if sender.is_customer and sender.account_id:
            if await puppet.is_another_puppet(phone=sender.account_id):
                self.log.error(self.config["utils.message_bot_war"])
                await puppet.intent.send_text(
                    room_id=room_id, text=self.config["utils.message_bot_war"]
                )
                puppet.room_manager.put_in_blacklist_rooms(room_id=room_id)
                return

        # Ignore messages from whatsapp bots
        if sender.mxid == self.config[f"bridges.{puppet.bridge}.mxid"]:
            return

        # Checking if the room is a control room.
        if await puppet.is_control_room(room_id=room_id):
            return

        # ignore messages other than commands from menu bot
        if sender.is_menubot:
            return

        # ignore messages other than commands from supervisor
        if sender.is_supervisor:
            return

        portal: Portal = await Portal.get_by_room_id(
            room_id=room_id, fk_puppet=puppet.pk, intent=puppet.intent, bridge=puppet.bridge
        )

        if not portal:
            self.log.error(f"The portal could not be obtained {room_id}")
            return

        # if it is a voice call, let the customer know that the company doesn't receive calls
        if self.config["acd.voice_call"]:
            if (
                message.body == self.config["acd.voice_call.call_message"]
                and self.config["acd.voice_call.no_voice_call"]
            ):
                no_call_message = self.config["acd.voice_call.no_voice_call"]
                await portal.send_text(text=no_call_message)
                return

        # Ignorar la sala de status broadcast
        if await puppet.room_manager.is_mx_whatsapp_status_broadcast(room_id=room_id):
            self.log.debug(f"Ignoring the room {room_id} because it is whatsapp_status_broadcast")
            return

        # Ignore messages from ourselves or agents if not a command
        if sender.is_agent:
            agent_message_event = AgentMessageEvent(
                event_type=ACDEventTypes.PORTAL,
                event=ACDPortalEvents.AgentMessage,
                state=PortalState.FOLLOWUP,
                prev_state=portal.state,
                sender=sender.mxid,
                room_id=portal.room_id,
                acd=puppet.mxid,
                customer_mxid=portal.creator,
                event_mxid=event_id,
                agent_mxid=sender.mxid,
            )
            await agent_message_event.send()
            await portal.update_state(PortalState.FOLLOWUP)
            await puppet.agent_manager.signaling.set_chat_status(
                room_id=portal.room_id, status=Signaling.FOLLOWUP, agent=sender.mxid
            )
            return

        # If the room name is empty, it is setting the room name to the new room name.
        if not await portal.get_room_name():
            await portal.update_room_name()
            self.log.info(
                f"User {puppet.intent.mxid} has changed the name of the room {portal.room_id}"
            )

        if puppet.intent.mxid == sender.mxid:
            self.log.debug(f"Ignoring {sender.mxid} messages, is acd[n]")
            return

        # the user entered the offline agent menu and selected some option
        if puppet.room_manager.in_offline_menu(portal.room_id):
            puppet.room_manager.pull_from_offline_menu(portal.room_id)
            valid_option = await puppet.agent_manager.process_offline_selection(
                portal=portal, msg=message.body
            )
            if valid_option:
                return

        # room_agent = await puppet.agent_manager.get_room_agent(room_id=portal.room_id)
        room_agent = await portal.get_current_agent()

        if room_agent:
            customer_message_event = CustomerMessageEvent(
                event_type=ACDEventTypes.PORTAL,
                event=ACDPortalEvents.CustomerMessage,
                state=PortalState.PENDING,
                prev_state=portal.state,
                sender=portal.creator,
                room_id=portal.room_id,
                acd=puppet.mxid,
                customer_mxid=portal.creator,
                event_mxid=event_id,
                agent_mxid=room_agent.mxid,
            )
            await customer_message_event.send()
            # if message is not from agents, bots or ourselves, it is from the customer
            await portal.update_state(PortalState.PENDING)
            await puppet.agent_manager.signaling.set_chat_status(
                room_id=portal.room_id, status=Signaling.PENDING, agent=room_agent.mxid
            )

            if await puppet.agent_manager.business_hours.is_not_business_hour():
                await puppet.agent_manager.business_hours.send_business_hours_message(
                    portal=portal
                )
                return

            # Switch between presence and agent operation login
            # using config parameter to show offline menu

            if not await room_agent.is_online():
                await puppet.agent_manager.process_offline_agent(
                    portal=portal,
                    room_agent=room_agent,
                )
            return

        if await portal.get_current_menubot():
            self.log.debug("Menu bot is here...")
            return

        if await puppet.room_manager.is_group_room(room_id=portal.room_id):
            self.log.debug(f"{portal.room_id} is a group room, ignoring message")
            return

        # Send an informative message if the conversation started no within the business hour
        if await puppet.agent_manager.business_hours.is_not_business_hour():
            await puppet.agent_manager.business_hours.send_business_hours_message(portal=portal)

            if not self.config["utils.business_hours.show_menu"]:
                return

        if not portal.is_locked:
            await puppet.agent_manager.signaling.set_chat_status(
                room_id=portal.room_id, status=Signaling.OPEN
            )

            if self.config["acd.supervisors_to_invite.invite"]:
                asyncio.create_task(portal.invite_supervisors())

            # clear campaign in the ik.chat.campaign_selection state event
            await puppet.agent_manager.signaling.set_selected_campaign(
                room_id=portal.room_id, campaign_room_id=None
            )

            uic_event = UICEvent(
                event_type=ACDEventTypes.PORTAL,
                event=ACDPortalEvents.UIC,
                state=PortalState.START,
                prev_state=portal.state,
                sender=portal.creator,
                room_id=portal.room_id,
                acd=puppet.mxid,
                customer_mxid=portal.creator,
            )
            await uic_event.send()

            # set chat status to start before process the destination
            await portal.update_state(PortalState.START)

            if puppet.destination:
                if await self.process_destination(portal=portal):
                    return

            # TODO remove this code when all the clients will be using destination
            # invite menubot to show menu
            # this is done with create_task because with no official API set-pl can take
            # a while so several invite attempts are made without blocking
            menubot_id = await puppet.menubot_id
            if menubot_id:
                asyncio.create_task(portal.add_menubot(menubot_mxid=menubot_id))

    async def process_destination(self, portal: Portal) -> bool:
        """Distribute the chat using puppet destination, destination can be a user_id or room_id

        Parameters
        ----------
        customer_room_id : RoomID
            The room ID of the room that the user is in.

        Returns
        -------
            A boolean value.

        """
        puppet: Puppet = await Puppet.get_by_portal(portal_room_id=portal.room_id)

        if not puppet:
            return False

        # If destination exists, distribute chat using it.
        # Destination can be menubot, agent or queue.
        if not Util.is_room_id(puppet.destination) and not Util.is_user_id(puppet.destination):
            self.log.debug(f"Wrong destination for room id {portal.room_id}")
            return False

        # Verify if destination is a menubot and init the process to invite them to chat room
        if Util.is_user_id(puppet.destination):
            probably_menubot: User = await User.get_by_mxid(puppet.destination, create=False)
            if probably_menubot and probably_menubot.role == UserRoles.MENU:
                asyncio.create_task(portal.add_menubot(probably_menubot.mxid))
                return True

        user: User = await User.get_by_mxid(puppet.custom_mxid, create=False)
        args = [portal.room_id, puppet.destination]
        command = "acd" if Util.is_room_id(puppet.destination) else "transfer_user"
        await self.commands.handle(
            sender=user, command=command, args_list=args, is_management=False, intent=puppet.intent
        )

        return True

    def is_logout_message(self, msg: str) -> bool:
        """If the message starts with any of the logout messages in the config, return True

        Parameters
        ----------
        msg : str
            The message to check

        Returns
        -------
            A boolean value.

        """

        for logout_message in self.config["bridges.mautrix.logout_messages"]:
            if msg.startswith(logout_message):
                return True

        return False<|MERGE_RESOLUTION|>--- conflicted
+++ resolved
@@ -35,7 +35,6 @@
 from .client import ProvisionBridge
 from .commands.handler import CommandProcessor
 from .db.user import UserRoles
-<<<<<<< HEAD
 from .events import (
     ACDEventTypes,
     ACDPortalEvents,
@@ -43,9 +42,7 @@
     CustomerMessageEvent,
     UICEvent,
 )
-=======
 from .matrix_room import MatrixRoom
->>>>>>> 4e5e5353
 from .message import Message
 from .portal import Portal, PortalState
 from .puppet import Puppet
@@ -529,8 +526,10 @@
             return
 
         # TODO TEMPORARY SOLUTION TO LINK TO THE MENU IN A UIC
-<<<<<<< HEAD
-        if not room_id in puppet.BIC_ROOMS:
+        if self.config["acd.process_destination_on_joining"] and not room_id in puppet.BIC_ROOMS:
+            # set chat status to start before process the destination
+            await portal.update_state(PortalState.START)
+
             uic_event = UICEvent(
                 event_type=ACDEventTypes.PORTAL,
                 event=ACDPortalEvents.UIC,
@@ -542,12 +541,6 @@
                 customer_mxid=portal.creator,
             )
             await uic_event.send()
-
-=======
-        if self.config["acd.process_destination_on_joining"] and not room_id in puppet.BIC_ROOMS:
->>>>>>> 4e5e5353
-            # set chat status to start before process the destination
-            await portal.update_state(PortalState.START)
 
             if puppet.destination:
                 portal: Portal = await Portal.get_by_room_id(
