<<<<<<< HEAD
VERSION = "0.1.2"
=======
VERSION = "0.0.0"
>>>>>>> 68e35317

__all__ = ["VERSION"]<|MERGE_RESOLUTION|>--- conflicted
+++ resolved
@@ -1,7 +1,3 @@
-<<<<<<< HEAD
-VERSION = "0.1.2"
-=======
 VERSION = "0.0.0"
->>>>>>> 68e35317
 
 __all__ = ["VERSION"]