from __future__ import annotations

import asyncio
import logging
import re
from shlex import split

from markdown import markdown
from mautrix.appservice import AppService
from mautrix.bridge import config
from mautrix.errors import MExclusive, MForbidden, MUnknownToken
from mautrix.types import (
    Event,
    EventID,
    EventType,
    Membership,
    MemberStateEventContent,
    MessageEvent,
    MessageEventContent,
    MessageType,
    ReceiptEvent,
    ReceiptType,
    RoomID,
    SingleReceiptEventContent,
    StateEvent,
    StateUnsigned,
    StrippedStateEvent,
    UserID,
)
from mautrix.util.logging import TraceLogger

from acd_appservice import acd_program

from .client import ProvisionBridge
from .commands.handler import CommandProcessor
from .db.user import UserRoles
from .message import Message
from .portal import Portal, PortalState
from .puppet import Puppet
from .queue import Queue
from .queue_membership import QueueMembership
from .signaling import Signaling
from .user import User
from .util import ACDEventsType, ACDPortalEvents, UICEvent, Util


class MatrixHandler:
    log: TraceLogger = logging.getLogger("acd.matrix_handler")
    az: AppService
    config: config.BaseBridgeConfig
    acd_appservice: acd_program.ACD
    commands: CommandProcessor = None

    def __init__(
        self,
        acd_appservice: acd_program.ACD | None = None,
    ) -> None:
        self.acd_appservice = acd_appservice
        self.az = self.acd_appservice.az
        self.config = self.acd_appservice.config
        self.az.matrix_event_handler(self.init_handle_event)

    async def wait_for_connection(self) -> None:
        """It tries to connect to the homeserver, and if it fails,
        it waits 10 seconds and tries again. If it fails 6 times, it gives up
        """
        self.log.info("Ensuring connectivity to homeserver")
        errors = 0
        tried_to_register = False
        while True:
            try:
                self.versions = await self.az.intent.versions()
                await self.az.intent.whoami()
                break
            except (MUnknownToken, MExclusive):
                # These are probably not going to resolve themselves by waiting
                raise
            except MForbidden:
                if not tried_to_register:
                    self.log.debug(
                        "Whoami endpoint returned M_FORBIDDEN, "
                        "trying to register bridge bot before retrying..."
                    )
                    await self.az.intent.ensure_registered()
                    tried_to_register = True
                else:
                    raise
            except Exception as e:
                errors += 1
                if errors <= 6:
                    self.log.error(
                        f"Connection to homeserver failed, retrying in 10 seconds :: error: {e}"
                    )
                    await asyncio.sleep(10)
                else:
                    raise
        try:
            self.media_config = await self.az.intent.get_media_repo_config()
        except Exception:
            self.log.warning("Failed to fetch media repo config", exc_info=True)

    async def init_as_bot(self) -> None:
        self.log.debug("Initializing appservice bot")
        displayname = self.config["appservice.bot_displayname"]
        if displayname:
            try:
                await self.az.intent.set_displayname(
                    displayname if displayname != "remove" else ""
                )
            except Exception:
                self.log.exception("Failed to set bot displayname")

        avatar = self.config["appservice.bot_avatar"]
        if avatar:
            try:
                await self.az.intent.set_avatar_url(avatar if avatar != "remove" else "")
            except Exception:
                self.log.exception("Failed to set bot avatar")

    async def init_handle_event(self, evt: Event) -> None:
        """If the event is a room member event, then handle it

        Parameters
        ----------
        evt : Event
            Event has arrived

        """
        self.log.debug(f"Received event: {evt}")

        if evt.type == EventType.ROOM_MEMBER:
            evt: StateEvent
            unsigned = evt.unsigned or StateUnsigned()
            prev_content = unsigned.prev_content or MemberStateEventContent()
            prev_membership = prev_content.membership if prev_content else Membership.JOIN
            if evt.content.membership == Membership.INVITE:
                await self.handle_invite(evt)

            elif evt.content.membership == Membership.LEAVE:
                if prev_membership == Membership.JOIN:
                    await self.handle_leave(evt)
                if prev_membership == Membership.BAN:
                    pass
                elif prev_membership == Membership.INVITE:
                    pass
            elif evt.content.membership == Membership.JOIN:
                if prev_membership != Membership.JOIN:
                    await self.handle_join(evt.room_id, UserID(evt.state_key))
                else:
                    # If prev_membership == JOIN then it is a user's name change
                    # Setting the room name to the customer's name.
                    puppet: Puppet = await Puppet.get_by_portal(evt.room_id)
                    if not puppet:
                        return
                    if await Portal.is_portal(room_id=evt.room_id):
                        if self.config["acd.keep_room_name"]:
                            self.log.debug(
                                f"The portal {evt.room_id} name hasn't been updated "
                                "because keep_room_name is true."
                            )
                            return
                        self.log.debug(f"The room name for the room {evt.room_id} will be changed")
                        portal: Portal = await Portal.get_by_room_id(
                            evt.room_id,
                            create=False,
                            fk_puppet=puppet.pk,
                            intent=puppet.intent,
                            bridge=puppet.bridge,
                        )
                        unsigned: StateUnsigned = evt.unsigned
                        await portal.update_room_name()

        elif evt.type in (EventType.ROOM_MESSAGE, EventType.STICKER):
            evt: MessageEvent = evt
            if evt.content.msgtype == MessageType.NOTICE:
                self.log.debug(f"Ignoring the notice message: {evt}")
                await self.handle_notice(evt.room_id, evt.sender, evt.content, evt.event_id)
                return

            sender: User = await User.get_by_mxid(evt.sender)
            await self.handle_message(evt.room_id, sender, evt.content)

        elif evt.type == EventType.ROOM_NAME or evt.type == EventType.ROOM_TOPIC:
            await self.handle_room_name(evt=evt)

        elif evt.type.is_ephemeral and isinstance(evt, (ReceiptEvent)):
            await self.handle_ephemeral_event(evt)

    async def send_welcome_message(self, room_id: RoomID, inviter: User) -> None:
        """If the user who invited the bot to the room doesn't have a management room set,
        set it to the current room and send a notice to the room

        Parameters
        ----------
        room_id : RoomID
            The room ID of the room the user is in.
        inviter : User
            The user who invited the bot to the room.

        """
        is_queue = await Queue.get_by_room_id(room_id=room_id, create=False)

        if is_queue:
            return

        if not inviter.management_room:
            inviter.management_room = room_id
            await inviter.update()
            await self.az.intent.send_notice(
                room_id=room_id, html="This room has been marked as your ACD management room."
            )
        else:
            await self.az.intent.send_notice(
                room_id=room_id,
                html=markdown(
                    f"The room `{inviter.management_room}` "
                    "has already been configured as ACD management room, "
                    "if you want to change admin room, "
                    f"send `{self.config['bridge.command_prefix']} set-admin-room` command."
                ),
            )

    async def send_goodbye_message(self, room_id: RoomID) -> None:
        """This function is called when a user is not an admin and tries to join the room

        Parameters
        ----------
        room_id : RoomID
            The room ID of the room you want to send the message to.

        """
        detail = markdown(
            "You are not a `ACD admin` check the `bridge.permissions` in the config file."
        )
        await self.az.intent.send_notice(room_id=room_id, html=detail)
        await self.az.intent.leave_room(room_id=room_id)

    async def handle_ephemeral_event(self, evt: ReceiptEvent) -> None:
        """It takes a receipt event, checks if it's a read receipt,
        and if it is, it updates the message in the database to reflect that it was read

        Parameters
        ----------
        evt : ReceiptEvent
            ReceiptEvent

        Returns
        -------
        """

        if not evt.content:
            return

        for event_id in evt.content:
            for user_id in evt.content.get(event_id).get(ReceiptType.READ) or evt.content.get(
                event_id
            ).get(ReceiptType.READ_PRIVATE):
                username_regex = self.config["utils.username_regex"]
                user_prefix = re.search(username_regex, user_id)
                message = await Message.get_by_event_id(event_id=event_id)
                if user_prefix and message:
                    timestamp_read: SingleReceiptEventContent = (
                        evt.content.get(event_id).get(ReceiptType.READ).get(user_id).ts
                    )
                    await message.mark_as_read(
                        receiver=f"+{user_prefix.group('number')}",
                        event_id=event_id,
                        room_id=evt.room_id,
                        timestamp_read=round(timestamp_read / 1000),
                        was_read=True,
                    )
                    self.log.debug(f"The message {event_id} has been read at {timestamp_read}")

    async def handle_invite(self, evt: StrippedStateEvent):
        """If the user who was invited is a acd[n], then join the room

        Parameters
        ----------
        evt : Event
            Incoming event

        Returns
        -------

        """

        self.log.debug(f"{evt.sender} invited {evt.state_key} to {evt.room_id}")

        puppet: Puppet = await Puppet.get_by_custom_mxid(evt.state_key)

        # We verify that the user to be joined is an acd[n].
        # and that there is no other puppet in the room
        # to do an auto-join
        # NOTE: If there is another puppet in the room, then we will have problems
        # as there can't be two acd[n] users in the same room, this will affect
        # the performance of the software

        if await Portal.is_portal(evt.room_id):
            if not puppet:
                self.log.warning(f"{evt.state_key} is not a puppet")
                return

            # Checking if there is already a puppet in the room.
            # If there is, it will leave the room.
            puppet_inside: Puppet = await Puppet.get_by_portal(portal_room_id=evt.room_id)
            if puppet_inside:
                detail = (
                    f"There is already a puppet {puppet_inside.custom_mxid} "
                    f"in the room {evt.room_id}"
                )
                self.log.warning(detail)

                # Refuse the invitation
                await puppet.intent.leave_room(room_id=evt.room_id, reason=detail)
                return

            self.log.debug(
                f"The puppet {puppet.intent.mxid} is trying join in the room {evt.room_id}"
            )

            # Creates the portal and join it
            await Portal.get_by_room_id(
                evt.room_id, fk_puppet=puppet.pk, intent=puppet.intent, bridge=puppet.bridge
            )
            await puppet.intent.join_room(evt.room_id)

        else:
            if puppet:
                await puppet.intent.join_room(evt.room_id)
                return

            # Checking if the room is a queue or not.
            if await Queue.is_queue(evt.room_id):
                self.log.debug(f"The user {evt.state_key} was invited to the queue {evt.room_id}")
                return

            # Checking if the room is a control room.
            if await Puppet.is_control_room(room_id=evt.room_id):
                self.log.debug(
                    f"The user {evt.state_key} was invited to the control room {evt.room_id}"
                )
                return

            # At this point only ACD Management rooms can be reached.
            self.log.debug(
                f"The user {evt.state_key} was invited to the ACD Management room {evt.room_id}"
            )

            # Checking if the event is a room invite and if the invite is for the bot.
            # If it is, it joins the room.
            if evt.state_key == self.az.bot_mxid:
                await self.az.intent.join_room(evt.room_id)

                sender: User = await User.get_by_mxid(evt.sender)
                if sender and sender.is_admin:
                    await self.send_welcome_message(room_id=evt.room_id, inviter=sender)
                else:
                    await self.send_goodbye_message(room_id=evt.room_id)

    async def handle_join(self, room_id: RoomID, user_id: UserID) -> None:
        """If the user who has joined the room is the bot, then the room is initialized

        Parameters
        ----------
        room_id : RoomID
            The ID of the room the user has joined.
        user_id : UserID
            The user who has joined the room
        """
        self.log.debug(f"{user_id} HAS JOINED THE ROOM {room_id}")

        user: User = await User.get_by_mxid(user_id)

        # Checking if the user is already in the queue. If they are,
        # it updates their creation_date to the current time.
        is_queue: Queue = await Queue.get_by_room_id(room_id=room_id, create=False)

        if is_queue:
            await QueueMembership.get_by_queue_and_user(user.id, is_queue.id)
            return

        # Ignoring join events in a non-portal room
        if not await Portal.is_portal(room_id=room_id):
            return

        portal = await Portal.get_by_room_id(room_id=room_id)

        if not Puppet.get_id_from_mxid(user_id):
            puppet = await Puppet.get_by_portal(room_id)

            # If the joined user is main bot or a puppet then saving the room_id and the user_id to the database.
            if puppet.intent and puppet.intent.bot and puppet.intent.bot.mxid == user.mxid:
                # Si el que se unió es el bot principal, debemos sacarlo para que no dañe
                # el comportamiento del puppet
                await portal.kick_user(
                    user_id=user_id, reason="The main acd should not be in the customer's room"
                )

            # Generamos llaves para buscar en PENDING_INVITES (acd, transfer)
            future_key = Util.get_future_key(room_id=portal.room_id, agent_id=user_id)
            transfer_future_key = Util.get_future_key(
                room_id=portal.room_id, agent_id=user_id, transfer=True
            )

            # Buscamos promesas pendientes relacionadas con el comando acd
            if (
                future_key in puppet.agent_manager.PENDING_INVITES
                and not puppet.agent_manager.PENDING_INVITES[future_key].done()
            ):
                # when the agent accepts the invite, the Future is resolved and the waiting
                # timer stops
                self.log.debug(f"Resolving to True the promise [{future_key}]")
                puppet.agent_manager.PENDING_INVITES[future_key].set_result(True)

            # Buscamos promesas pendientes relacionadas con las transferencia
            if (
                transfer_future_key in puppet.agent_manager.PENDING_INVITES
                and not puppet.agent_manager.PENDING_INVITES[transfer_future_key].done()
            ):
                # when the agent accepts the invite, the Future is resolved and the waiting
                # timer stops
                puppet.agent_manager.PENDING_INVITES[transfer_future_key].set_result(True)

            # If the joined user is a supervisor and the room is a customer room,
            # then send set-pl in the room
            if user.is_admin:
                bridge = portal.bridge
                if bridge and bridge in self.config["bridges"] and bridge != "chatterbox":
                    await portal.set_pl(
                        user_id=user_id,
                        power_level=self.config["acd.supervisors_to_invite.power_level"],
                    )
            return

        puppet: Puppet = await Puppet.get_by_custom_mxid(user_id)

        if not puppet:
            self.log.warning(f"I can't get a puppet for the room {room_id}  in [DB]")

            # Si el usuario que se une es un acd[n] entonces verificamos si se encuentra en la sala
            if Puppet.get_id_from_mxid(user_id):
                self.log.debug(
                    f"Checking in matrix if the puppet {user_id} has already in the room {room_id}"
                )
                puppet: Puppet = await Puppet.get_puppet_by_mxid(user_id)
                if puppet:
                    result = None
                    try:
                        # Este endpoint verifica que el usuario acd[n] este en la sala
                        # Si es así, entonces result tendrá contenido
                        # Si no, entonces genera una excepción
                        result = await puppet.intent.get_room_member_info(
                            room_id=room_id, user_id=user_id, ignore_cache=True
                        )
                    except Exception as e:
                        self.log.warning(
                            f"I can't get a puppet for the room {room_id} in [MATRIX] :: {e}"
                        )
                        return

                    if result:
                        # Como se encontró el acd[n] dentro de la sala, entonces la guardamos
                        # en la tabla rooms
                        self.log.debug(f"The puppet {user_id} has already in the room {room_id}")
                        await Portal.get_by_room_id(
                            room_id,
                            fk_puppet=puppet.pk,
                            intent=puppet.intent,
                            bridge=puppet.bridge,
                        )
            else:
                return

        if not await portal.initialize_room():
            self.log.critical(f"Room {portal.room_id} initialization has failed")
            return

        # TODO TEMPORARY SOLUTION TO LINK TO THE MENU IN A UIC
        if not room_id in puppet.BIC_ROOMS:
            # set chat status to start before process the destination
            await portal.update_state(PortalState.START)

            if puppet.destination:
                portal: Portal = await Portal.get_by_room_id(
                    room_id=room_id, create=False, intent=puppet.intent, bridge=puppet.bridge
                )
                if await self.process_destination(portal):
                    return

            # invite menubot to show menu
            # this is done with create_task because with no official API set-pl can take
            # a while so several invite attempts are made without blocking
            menubot_id = await puppet.menubot_id
            if menubot_id:
                asyncio.create_task(portal.add_menubot(menubot_mxid=menubot_id))

            puppet.BIC_ROOMS.discard(portal.room_id)

    async def handle_leave(self, evt: Event):
        self.log.debug(f"The user {evt.state_key} leave from to room {evt.room_id}")

        user: User = await User.get_by_mxid(evt.state_key)

        is_queue: Queue = await Queue.get_by_room_id(room_id=evt.room_id, create=False)

        if is_queue:
            queue_membership = await QueueMembership.get_by_queue_and_user(user.id, is_queue.id)
            await queue_membership._delete()
            return

    async def handle_notice(
        self, room_id: RoomID, sender: UserID, message: MessageEventContent, event_id: EventID
    ) -> None:
        """If the puppet doesn't have a phone number,
        we ask the bridge for it, and if the bridge says the puppet is connected,
        we update the puppet's phone number

        Parameters
        ----------
        room_id : RoomID
            The room ID of the room the message was sent in.
        sender : UserID
            The user ID of the user who sent the message.
        message : MessageEventContent
            The message that was sent.
        event_id : EventID
            The ID of the event that triggered the call.

        """
        puppet: Puppet = await Puppet.get_by_control_room_id(room_id)

        if self.is_logout_message(message.body):
            await puppet.reset_phone()
            return

        if puppet and not puppet.phone:
            bridge_conector = ProvisionBridge(session=self.az.http_session, config=self.config)
            response = await bridge_conector.ping(user_id=puppet.custom_mxid)
            if (
                not response.get("error")
                and response.get("whatsapp").get("conn")
                and response.get("whatsapp").get("conn").get("is_connected")
            ):
                # Actualizamos el numero registrado para este puppet
                # sin el +
                puppet.phone = response.get("whatsapp", {}).get("phone", "").replace("+", "")
                await puppet.save()

    async def handle_room_name(self, evt: StrippedStateEvent):
        queue: Queue = await Queue.get_by_room_id(room_id=evt.room_id, create=False)
        if queue:
            if evt.type == EventType.ROOM_NAME:
                queue.name = evt.content.name
            else:
                queue.description = evt.content.topic
            await queue.save()

    def is_command(self, message: MessageEventContent) -> tuple[bool, str]:
        """It checks if a message starts with the command prefix, and if it does,
        it removes the prefix and returns the message without the prefix

        Parameters
        ----------
        message : MessageEventContent
            The message that was sent.

        Returns
        -------
            A tuple of a boolean and a string.

        """
        text = message.body
        prefix = self.config["bridge.command_prefix"]
        is_command = text.startswith(prefix)
        if is_command:
            text = text[len(prefix) + 1 :].lstrip()
        return is_command, text

    async def handle_message(
        self, room_id: RoomID, sender: User, message: MessageEventContent
    ) -> None:
        """If the message is a command, process it. If not, ignore it

        Parameters
        ----------
        room_id : RoomID
            The room ID of the room the message was sent in.
        sender : User
            The user who sent the message.
        message : MessageEventContent
            The message that was sent.
        """

        # Discard reply blocks
        if message.body.startswith(" * "):
            # This is likely an edit, ignore
            return

        message.body = message.body.strip()

        puppet: Puppet = await Puppet.get_by_portal(portal_room_id=room_id)

        if sender.mxid == self.config["bridges.mautrix.mxid"] and self.is_logout_message(
            message.body
        ):
            puppet = await Puppet.get_by_control_room_id(control_room_id=room_id)
            self.log.warning(
                f"The puppet {puppet.custom_mxid} with phone {puppet.phone} was logged out :: {message.body}"
            )
            await puppet.reset_phone()
            return

        # Checking if the message is a command, and if it is,
        # it is sending the command to the command processor.
        is_command, text = self.is_command(message=message)

        if is_command and not await Portal.is_portal(room_id):
            puppet = await Puppet.get_by_control_room_id(control_room_id=room_id)

            if not puppet:
                intent = self.az.intent
            else:
                intent = puppet.intent

            try:
                command, arguments = text.split(" ", 1)
                args = split(arguments)
            except ValueError:
                # Not enough values to unpack, i.e. no arguments
                command = text
                args = []

            await self.commands.handle(
                room_id=room_id,
                sender=sender,
                command=command,
                args_list=args,
                content=message,
                intent=intent,
                is_management=room_id == sender.management_room,
            )

            return

        # Ignoring message events in a non-portal room
        if not await Portal.is_portal(room_id=room_id):
            return

        puppet: Puppet = await Puppet.get_by_portal(portal_room_id=room_id)

        if not puppet:
            self.log.warning(f"I can't get an puppet for the room {room_id}")
            return

        # Se ignoran todas las salas que hayan sido agregadas a la lista negra
        if puppet.room_manager.in_blacklist_rooms(room_id=room_id):
            return

        # Dado un user_id obtenemos el número y buscamos que el número no sea uno de los ya
        # registrados en el ACD - AZ, si es así lo agregamos a la lista negra
        # luego se envía un mensaje indicando personalizado.
        if sender.is_customer and sender.account_id:
            if await puppet.is_another_puppet(phone=sender.account_id):
                self.log.error(self.config["utils.message_bot_war"])
                await puppet.intent.send_text(
                    room_id=room_id, text=self.config["utils.message_bot_war"]
                )
                puppet.room_manager.put_in_blacklist_rooms(room_id=room_id)
                return

        # Ignore messages from whatsapp bots
        bridge = await puppet.room_manager.get_room_bridge(room_id=room_id)
        if bridge and sender.mxid == self.config[f"bridges.{bridge}.mxid"]:
            return

        # Checking if the room is a control room.
        if await puppet.is_control_room(room_id=room_id):
            return

        # ignore messages other than commands from menu bot
        if sender.is_menubot:
            return

        # ignore messages other than commands from supervisor
        if sender.is_supervisor:
            return

        portal: Portal = await Portal.get_by_room_id(
            room_id=room_id, fk_puppet=puppet.pk, intent=puppet.intent, bridge=puppet.bridge
        )

        if not portal:
            self.log.error(f"The portal could not be obtained {room_id}")
            return

        # if it is a voice call, let the customer know that the company doesn't receive calls
        if self.config["acd.voice_call"]:
            if (
                message.body == self.config["acd.voice_call.call_message"]
                and self.config["acd.voice_call.no_voice_call"]
            ):
                no_call_message = self.config["acd.voice_call.no_voice_call"]
                await portal.send_text(text=no_call_message)
                return

        # Ignorar la sala de status broadcast
        if await puppet.room_manager.is_mx_whatsapp_status_broadcast(room_id=room_id):
            self.log.debug(f"Ignoring the room {room_id} because it is whatsapp_status_broadcast")
            return

        # Ignore messages from ourselves or agents if not a command
        if sender.is_agent:
            await portal.update_state(PortalState.FOLLOWUP)
            await puppet.agent_manager.signaling.set_chat_status(
                room_id=portal.room_id, status=Signaling.FOLLOWUP, agent=sender.mxid
            )
            return

        # If the room name is empty, it is setting the room name to the new room name.
        if not await portal.get_room_name():
            await portal.update_room_name()
            self.log.info(
                f"User {portal.room_id} has changed the name of the room {puppet.intent.mxid}"
            )

        if puppet.intent.mxid == sender.mxid:
            self.log.debug(f"Ignoring {sender.mxid} messages, is acd[n]")
            return

        # the user entered the offline agent menu and selected some option
        if puppet.room_manager.in_offline_menu(portal.room_id):
            puppet.room_manager.pull_from_offline_menu(portal.room_id)
            valid_option = await puppet.agent_manager.process_offline_selection(
                portal=portal, msg=message.body
            )
            if valid_option:
                return

        # room_agent = await puppet.agent_manager.get_room_agent(room_id=portal.room_id)
        room_agent = await portal.get_current_agent()

        if room_agent:
            # if message is not from agents, bots or ourselves, it is from the customer
            await portal.update_state(PortalState.PENDING)
            await puppet.agent_manager.signaling.set_chat_status(
                room_id=portal.room_id, status=Signaling.PENDING, agent=room_agent.mxid
            )

            if await puppet.agent_manager.business_hours.is_not_business_hour():
                await puppet.agent_manager.business_hours.send_business_hours_message(
                    portal=portal
                )
                return

            # Switch between presence and agent operation login
            # using config parameter to show offline menu

            if not await room_agent.is_online():
                await puppet.agent_manager.process_offline_agent(
                    portal=portal,
                    room_agent=room_agent,
                )
            return

        if await portal.get_current_menubot():
            self.log.debug("Menu bot is here...")
            return

        if await puppet.room_manager.is_group_room(room_id=portal.room_id):
            self.log.debug(f"{portal.room_id} is a group room, ignoring message")
            return

        # Send an informative message if the conversation started no within the business hour
        if await puppet.agent_manager.business_hours.is_not_business_hour():
            await puppet.agent_manager.business_hours.send_business_hours_message(portal=portal)

            if not self.config["utils.business_hours.show_menu"]:
                return

        if not portal.is_locked:
            await puppet.agent_manager.signaling.set_chat_status(
                room_id=portal.room_id, status=Signaling.OPEN
            )

            if self.config["acd.supervisors_to_invite.invite"]:
                asyncio.create_task(portal.invite_supervisors())

            # clear campaign in the ik.chat.campaign_selection state event
            await puppet.agent_manager.signaling.set_selected_campaign(
                room_id=portal.room_id, campaign_room_id=None
            )

<<<<<<< HEAD
            uic_event = UICEvent(
                type=ACDEventsType.PORTAL,
                event=ACDPortalEvents.UIC,
                state=PortalState.START,
                prev_state=portal.state,
                sender=portal.creator,
                room_id=portal.room_id,
                acd=puppet.mxid,
                customer_mxid=portal.creator,
            )
            uic_event.send()
=======
            # set chat status to start before process the destination
            await portal.update_state(PortalState.START)
>>>>>>> 073158e8

            if puppet.destination:
                if await self.process_destination(portal=portal):
                    return

            # TODO remove this code when all the clients will be using destination
            # invite menubot to show menu
            # this is done with create_task because with no official API set-pl can take
            # a while so several invite attempts are made without blocking
            menubot_id = await puppet.menubot_id
            if menubot_id:
                asyncio.create_task(portal.add_menubot(menubot_mxid=menubot_id))

    async def process_destination(self, portal: Portal) -> bool:
        """Distribute the chat using puppet destination, destination can be a user_id or room_id

        Parameters
        ----------
        customer_room_id : RoomID
            The room ID of the room that the user is in.

        Returns
        -------
            A boolean value.

        """
        puppet: Puppet = await Puppet.get_by_portal(portal_room_id=portal.room_id)

        if not puppet:
            return False

        # If destination exists, distribute chat using it.
        # Destination can be menubot, agent or queue.
        if not Util.is_room_id(puppet.destination) and not Util.is_user_id(puppet.destination):
            self.log.debug(f"Wrong destination for room id {portal.room_id}")
            return False

        # Verify if destination is a menubot and init the process to invite them to chat room
        if Util.is_user_id(puppet.destination):
            probably_menubot: User = await User.get_by_mxid(puppet.destination, create=False)
            if probably_menubot and probably_menubot.role == UserRoles.MENU:
                asyncio.create_task(portal.add_menubot(probably_menubot.mxid))
                return True

        user: User = await User.get_by_mxid(puppet.custom_mxid, create=False)
        args = [portal.room_id, puppet.destination]
        command = "acd" if Util.is_room_id(puppet.destination) else "transfer_user"
        await self.commands.handle(
            sender=user, command=command, args_list=args, is_management=False, intent=puppet.intent
        )

        return True

    def is_logout_message(self, msg: str) -> bool:
        """If the message starts with any of the logout messages in the config, return True

        Parameters
        ----------
        msg : str
            The message to check

        Returns
        -------
            A boolean value.

        """

        for logout_message in self.config["bridges.mautrix.logout_messages"]:
            if msg.startswith(logout_message):
                return True

        return False<|MERGE_RESOLUTION|>--- conflicted
+++ resolved
@@ -41,7 +41,14 @@
 from .queue_membership import QueueMembership
 from .signaling import Signaling
 from .user import User
-from .util import ACDEventsType, ACDPortalEvents, UICEvent, Util
+from .util import (
+    ACDEventsType,
+    ACDPortalEvents,
+    UICEvent,
+    AgentMessageEvent,
+    CustomerMessageEvent,
+    Util,
+)
 
 
 class MatrixHandler:
@@ -178,7 +185,7 @@
                 return
 
             sender: User = await User.get_by_mxid(evt.sender)
-            await self.handle_message(evt.room_id, sender, evt.content)
+            await self.handle_message(evt.event_id, evt.room_id, sender, evt.content)
 
         elif evt.type == EventType.ROOM_NAME or evt.type == EventType.ROOM_TOPIC:
             await self.handle_room_name(evt=evt)
@@ -477,6 +484,18 @@
 
         # TODO TEMPORARY SOLUTION TO LINK TO THE MENU IN A UIC
         if not room_id in puppet.BIC_ROOMS:
+            uic_event = UICEvent(
+                type=ACDEventsType.PORTAL,
+                event=ACDPortalEvents.UIC,
+                state=PortalState.START,
+                prev_state=portal.state,
+                sender=portal.creator,
+                room_id=portal.room_id,
+                acd=puppet.mxid,
+                customer_mxid=portal.creator,
+            )
+            await uic_event.send()
+
             # set chat status to start before process the destination
             await portal.update_state(PortalState.START)
 
@@ -494,7 +513,7 @@
             if menubot_id:
                 asyncio.create_task(portal.add_menubot(menubot_mxid=menubot_id))
 
-            puppet.BIC_ROOMS.discard(portal.room_id)
+        puppet.BIC_ROOMS.discard(portal.room_id)
 
     async def handle_leave(self, evt: Event):
         self.log.debug(f"The user {evt.state_key} leave from to room {evt.room_id}")
@@ -577,7 +596,7 @@
         return is_command, text
 
     async def handle_message(
-        self, room_id: RoomID, sender: User, message: MessageEventContent
+        self, event_id: EventID, room_id: RoomID, sender: User, message: MessageEventContent
     ) -> None:
         """If the message is a command, process it. If not, ignore it
 
@@ -710,6 +729,19 @@
 
         # Ignore messages from ourselves or agents if not a command
         if sender.is_agent:
+            agent_message_event = AgentMessageEvent(
+                type=ACDEventsType.PORTAL,
+                event=ACDPortalEvents.AgentMessage,
+                state=PortalState.FOLLOWUP,
+                prev_state=portal.state,
+                sender=sender.mxid,
+                room_id=portal.room_id,
+                acd=puppet.mxid,
+                customer_mxid=portal.creator,
+                event_mxid=event_id,
+                agent_mxid=sender.mxid,
+            )
+            await agent_message_event.send()
             await portal.update_state(PortalState.FOLLOWUP)
             await puppet.agent_manager.signaling.set_chat_status(
                 room_id=portal.room_id, status=Signaling.FOLLOWUP, agent=sender.mxid
@@ -740,6 +772,19 @@
         room_agent = await portal.get_current_agent()
 
         if room_agent:
+            customer_message_event = CustomerMessageEvent(
+                type=ACDEventsType.PORTAL,
+                event=ACDPortalEvents.CustomerMessage,
+                state=PortalState.PENDING,
+                prev_state=portal.state,
+                sender=portal.creator,
+                room_id=portal.room_id,
+                acd=puppet.mxid,
+                customer_mxid=portal.creator,
+                event_mxid=event_id,
+                agent_mxid=room_agent.mxid,
+            )
+            await customer_message_event.send()
             # if message is not from agents, bots or ourselves, it is from the customer
             await portal.update_state(PortalState.PENDING)
             await puppet.agent_manager.signaling.set_chat_status(
@@ -790,7 +835,6 @@
                 room_id=portal.room_id, campaign_room_id=None
             )
 
-<<<<<<< HEAD
             uic_event = UICEvent(
                 type=ACDEventsType.PORTAL,
                 event=ACDPortalEvents.UIC,
@@ -801,11 +845,10 @@
                 acd=puppet.mxid,
                 customer_mxid=portal.creator,
             )
-            uic_event.send()
-=======
+            await uic_event.send()
+
             # set chat status to start before process the destination
             await portal.update_state(PortalState.START)
->>>>>>> 073158e8
 
             if puppet.destination:
                 if await self.process_destination(portal=portal):
