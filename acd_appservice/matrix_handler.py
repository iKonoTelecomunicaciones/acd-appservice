--- conflicted
+++ resolved
@@ -464,21 +464,6 @@
             Puppet's intent
 
         """
-<<<<<<< HEAD
-        if user_id != self.az.bot_mxid and Puppet.get_id_from_mxid(user_id):
-            try:
-                puppet: Puppet = await Puppet.get_by_custom_mxid(user_id)
-                return puppet.intent
-            except AttributeError as e:
-                self.log.error(f"Error get_intent: {e}")
-                return None
-
-        elif user_id == self.az.bot_mxid:
-            return self.az.intent
-
-        else:
-            return None
-=======
         intent: IntentAPI = None
         if user_id:
             # Checking if the user_id is not the bot_mxid and if the user_id is a puppet.
@@ -496,5 +481,4 @@
             if puppet:
                 intent = puppet.intent
 
-        return intent
->>>>>>> 3894f7e5
+        return intent