from typing import Dict

from mautrix.types import UserID

from ..queue import Queue
from ..queue_membership import QueueMembership, QueueMembershipState
from ..user import User
from ..util.util import Util
from .handler import CommandArg, CommandEvent, command_handler

action = CommandArg(
    name="action",
    help_text="Agent operation",
    is_required=True,
    example="`login | logout | pause | unpause`",
)

agent_id = CommandArg(
    name="agent_id",
    help_text="Agent to whom the operation applies",
    is_required=False,
    example="@agent1:foo.com",
)

pause_reason = CommandArg(
    name="pause_reason",
    help_text="Why you paused?",
    is_required=False,
    example="Pause to see the sky",
)


@command_handler(
    name="member",
    help_text="Agent operations like login, logout, pause, unpause",
    help_args=[action, agent_id, pause_reason],
)
async def member(evt: CommandEvent) -> Dict:
    """Agent operations like login, logout, pause, unpause

    Parameters
    ----------
    evt : CommandEvent
        CommandEvent

    Returns
    -------
        {
            data: {
                detail: str,
                room_id: RoomID,
            },
            status: int
        }

    """

    json_response: Dict = {
        "data": {
            "detail": "",
            "room_id": evt.room_id,
        },
        "status": 0,
    }

    actions = ["login", "logout", "pause", "unpause"]
    if not evt.args.action in actions:
        msg = f"{evt.args.action} is not a valid action"
        evt.log.error(msg)
        await evt.reply(text=msg)
        return

    # Verify if user is able to do an agent operation over other agent
    agent_id: UserID = evt.args.agent_id
    if not evt.sender.is_admin and Util.is_user_id(agent_id) and agent_id != evt.sender.mxid:
        msg = f"You are unable to use agent operation `{evt.args.action}` over other agents"
        await evt.reply(text=msg)
        evt.log.warning(msg)
        json_response.get("data")["detail"] = msg
        json_response["status"] = 403
        return json_response

    # Verify that admin do not try to do an agent operation for himself
    elif evt.sender.is_admin and not Util.is_user_id(agent_id):
        msg = f"Admin user can not use agent operation `{evt.args.action}`"
        await evt.reply(text=msg)
        evt.log.warning(msg)
        json_response.get("data")["detail"] = msg
        json_response["status"] = 403
        return json_response

    # Check if agent_id is empty or is something different to UserID to apply operation to sender
    if not agent_id or not Util.is_user_id(agent_id):
        agent_id = evt.sender.mxid

    queue: Queue = await Queue.get_by_room_id(room_id=evt.room_id, create=False)
    user: User = await User.get_by_mxid(mxid=agent_id, create=False)
    if not queue or not user:
        msg = f"Agent {agent_id} or queue {evt.room_id} does not exists"
        await evt.reply(text=msg)
        evt.log.error(msg)
        json_response.get("data")["detail"] = msg
        json_response["status"] = 422
        return json_response

    membership: QueueMembership = await QueueMembership.get_by_queue_and_user(
        fk_user=user.id, fk_queue=queue.id, create=False
    )

    if not membership:
        msg = f"User {agent_id} is not member of the room {evt.room_id}"
        await evt.reply(text=msg)
        evt.log.warning(msg)
        json_response.get("data")["detail"] = msg
        json_response["status"] = 422
        return json_response

    if evt.args.action == "login" or evt.args.action == "logout":
        state = (
            QueueMembershipState.Online.value
            if evt.args.action == "login"
            else QueueMembershipState.Offline.value
        )

        if membership.state == state:
            msg = f"Agent is already {state}"
            await evt.reply(text=msg)
            evt.log.warning(msg)
            json_response.get("data")["detail"] = msg
            json_response["status"] = 422
            return json_response

        membership.state = state
<<<<<<< HEAD
        membership.state_ts = datetime.timestamp(datetime.utcnow())
        # When action is `logout` also unpause the user and erase pause_reason
        if evt.args.action == "logout" and membership.paused:
            membership.paused = False
            membership.pause_ts = datetime.timestamp(datetime.utcnow())
            membership.pause_reason = None
        await membership.save()
    elif evt.args.action == "pause" or evt.args.action == "unpause":
        # An offline agent is unable to use pause or unpause operations
        if membership.state == QueueMembershipState.Offline.value:
            msg = f"You should be logged in to execute `{evt.args.action}` operation"
            await evt.reply(text=msg)
            evt.log.warning(msg)
            json_response.get("data")["detail"] = msg
            json_response["status"] = 422
            return json_response

        state = True if evt.args.action == "pause" else False
        if membership.paused == state:
            msg = f"Agent is already {evt.args.action}d"
            await evt.reply(text=msg)
            evt.log.warning(msg)
            json_response.get("data")["detail"] = msg
            json_response["status"] = 422
            return json_response

        membership.paused = state
        membership.pause_ts = datetime.timestamp(datetime.utcnow())
        # The position of the pause_reason argument is variable,
        # in some cases it can be in the position of the agent_id arg
        if evt.args.action == "pause":
            membership.pause_reason = (
                evt.args_list[2]
                if evt.sender.is_admin or evt.args.agent_id == evt.sender.mxid
                else evt.args_list[1]
            )
        else:
            membership.pause_reason = None
=======
        membership.state_date = QueueMembership.now()
>>>>>>> c2bceb6e
        await membership.save()

    msg = f"Agent operation `{evt.args.action}` was successful"
    await evt.reply(text=msg)
    json_response.get("data")["detail"] = msg
    json_response["status"] = 200
    return json_response<|MERGE_RESOLUTION|>--- conflicted
+++ resolved
@@ -131,12 +131,11 @@
             return json_response
 
         membership.state = state
-<<<<<<< HEAD
-        membership.state_ts = datetime.timestamp(datetime.utcnow())
+        membership.state_date = QueueMembership.now()
         # When action is `logout` also unpause the user and erase pause_reason
         if evt.args.action == "logout" and membership.paused:
             membership.paused = False
-            membership.pause_ts = datetime.timestamp(datetime.utcnow())
+            membership.pause_date = QueueMembership.now()
             membership.pause_reason = None
         await membership.save()
     elif evt.args.action == "pause" or evt.args.action == "unpause":
@@ -159,7 +158,7 @@
             return json_response
 
         membership.paused = state
-        membership.pause_ts = datetime.timestamp(datetime.utcnow())
+        membership.pause_date = QueueMembership.now()
         # The position of the pause_reason argument is variable,
         # in some cases it can be in the position of the agent_id arg
         if evt.args.action == "pause":
@@ -170,9 +169,6 @@
             )
         else:
             membership.pause_reason = None
-=======
-        membership.state_date = QueueMembership.now()
->>>>>>> c2bceb6e
         await membership.save()
 
     msg = f"Agent operation `{evt.args.action}` was successful"
