--- conflicted
+++ resolved
@@ -106,23 +106,13 @@
         memberships = []
         dt_format = "%Y-%m-%d %H:%M:%S%z"
         user_memberships = await cls.get_user_memberships(fk_user)
-<<<<<<< HEAD
-        for membership in user_memberships:
-            membership = dict(membership)
-            state_date: dt = membership.get("state_date")
-            pause_date: dt = membership.get("pause_date")
-            membership["state_date"] = state_date.strftime(dt_format) if state_date else None
-            membership["pause_date"] = pause_date.strftime(dt_format) if pause_date else None
-            memberships.append(membership)
-=======
 
         if user_memberships:
             for membership in user_memberships:
                 membership = dict(membership)
-                state_date: datetime = membership.get("state_date")
-                pause_date: datetime = membership.get("pause_date")
+                state_date: dt = membership.get("state_date")
+                pause_date: dt = membership.get("pause_date")
                 membership["state_date"] = state_date.strftime(dt_format) if state_date else None
                 membership["pause_date"] = pause_date.strftime(dt_format) if pause_date else None
                 memberships.append(membership)
->>>>>>> aa0e8407
         return memberships