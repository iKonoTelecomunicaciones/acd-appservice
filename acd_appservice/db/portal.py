from __future__ import annotations

<<<<<<< HEAD
=======
from datetime import datetime
from enum import Enum
>>>>>>> 4e5e5353
from typing import TYPE_CHECKING, ClassVar, Dict, List

import asyncpg
from attr import dataclass
from mautrix.types import RoomID, SerializableEnum
from mautrix.util.async_db import Database

fake_db = Database.create("") if TYPE_CHECKING else None


class PortalState(SerializableEnum):
    INIT = "INIT"
    START = "START"
    PENDING = "PENDING"
    FOLLOWUP = "FOLLOWUP"
    RESOLVED = "RESOLVED"
    ENQUEUED = "ENQUEUED"
    ONMENU = "ONMENU"


@dataclass
class Portal:
    db: ClassVar[Database] = fake_db

    room_id: RoomID
    state: PortalState = PortalState.INIT
    state_date: datetime | None = None
    fk_puppet: int | None = None
    selected_option: RoomID | None = None
    id: int | None = None

    @property
    def _values(self):
        return (
            self.room_id,
            self.selected_option,
            self.state.value,
            self.state_date,
            self.fk_puppet,
        )

    _columns = "room_id, selected_option, state, state_date, fk_puppet"

    @classmethod
    def _from_row(cls, row: asyncpg.Record) -> Portal:
        """It takes a class and a row from a database,
        and returns an instance of the class with the row's values

        Parameters
        ----------
        row : asyncpg.Record

        Returns
        -------
            A Room object

        """
        data = {**row}
        state = PortalState(data.pop("state"))
        return cls(state=state, **data)

    async def insert(self) -> None:
        """It inserts a new row into the room table"""
        q = f"INSERT INTO portal ({self._columns}) VALUES ($1, $2, $3, $4, $5)"
        await self.db.execute(q, *self._values)

    async def update(self) -> None:
        """It updates the portal's selected_option, state, and fk_puppet in the database"""
        q = (
            "UPDATE portal SET selected_option=$2, state=$3, "
            "state_date=$4, fk_puppet=$5 WHERE room_id=$1"
        )
        await self.db.execute(q, *self._values)

    @classmethod
    async def get_by_room_id(cls, room_id: RoomID) -> Portal | None:
        """Get a room from the database by its room_id

        Parameters
        ----------
        room_id : RoomID
            RoomID

        Returns
        -------
            A Room object

        """
        q = f"SELECT id, {cls._columns} FROM portal WHERE room_id=$1"
        row = await cls.db.fetchrow(q, room_id)
        if not row:
            return None
        return cls._from_row(row)

    @classmethod
    async def get_rooms_by_state_and_puppet(
        cls, state: PortalState, fk_puppet: int
    ) -> List[Portal] | None:
        q = (
            f"SELECT id, {cls._columns} FROM portal WHERE state=$1 "
            "AND fk_puppet=$2 ORDER BY selected_option ASC, state_date ASC"
        )
        rows = await cls.db.fetch(q, state.value, fk_puppet)
        if not rows:
            return []

        return [cls._from_row(room) for room in rows]

    @classmethod
    async def get_user_selected_menu(cls, room_id: RoomID) -> str | None:
        """Get the selected menu option from the database

        Parameters
        ----------
        room_id : RoomID
            RoomID

        Returns
        -------
            The selected option from the room table.

        """
        q = "SELECT selected_option FROM portal WHERE room_id=$1"
        row = await cls.db.fetchval(q, room_id)
        if not row:
            return None
        return row

    @classmethod
    async def get_rooms_by_puppet(cls, fk_puppet: int) -> Dict[RoomID, None] | None:
        """It returns a dict of rooms

        Parameters
        ----------

        Returns
        -------
            A dict of Room objects

        """
        q = f"SELECT id, {cls._columns} FROM portal WHERE fk_puppet=$1"
        rows = await cls.db.fetch(q, fk_puppet)
        if not rows:
            return None

        return {cls._from_row(room).room_id: None for room in rows}<|MERGE_RESOLUTION|>--- conflicted
+++ resolved
@@ -1,10 +1,6 @@
 from __future__ import annotations
 
-<<<<<<< HEAD
-=======
 from datetime import datetime
-from enum import Enum
->>>>>>> 4e5e5353
 from typing import TYPE_CHECKING, ClassVar, Dict, List
 
 import asyncpg
