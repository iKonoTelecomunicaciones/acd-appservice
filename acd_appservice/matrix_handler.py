--- conflicted
+++ resolved
@@ -317,47 +317,7 @@
         if not intent:
             return
 
-<<<<<<< HEAD
-        # Ignore messages from whatsapp bots
-        if sender in self.config["bridges.mautrix.mxid"]:
-            return
-
-        # Checking if the message is a command. If it is, it will send the command to the command processor.
-        is_command, text = self.is_command(message=message)
-        if is_command:
-            command_event = CommandEvent(
-                acd_appservice=self.acd_appservice,
-                sender_user_id=intent.mxid,
-                room_id=room_id,
-                text=text,
-                intent=intent,
-            )
-            await command_processor(cmd_evt=command_event)
-
-            return
-
-        # Checking if the room is a control room.
-        if (
-            await RoomManager.is_a_control_room(room_id=room_id)
-            or room_id == self.config["acd.control_room_id"]
-        ):
-            return
-
-        # ignore messages other than commands from menu bot
-        if self.config["acd.menubot"] and sender == self.config["acd.menubot.user_id"]:
-            return
-
-        if self.config["acd.menubots"] and sender in self.config["acd.menubots"]:
-            return
-
-        # ignore messages other than commands from supervisor
-        if sender.startswith(self.config["acd.supervisor_prefix"]):
-            return
-
-        # The above code is checking if the room is a customer room, if it is,
-=======
         # The below code is checking if the room is a customer room, if it is,
->>>>>>> 2ae79b68
         # it is getting the room name, and the creator of the room.
         # If the room name is empty, it is setting the room name to the new room name.
         if await self.room_manager.is_customer_room(room_id=room_id, intent=intent):
@@ -371,8 +331,6 @@
                     await intent.set_room_name(room_id=room_id, name=new_room_name)
                     self.log.info(f"User {room_id} has changed the name of the room {intent.mxid}")
 
-<<<<<<< HEAD
-=======
         # Checking if the message is a command, and if it is,
         # it is sending the command to the command processor.
         is_command, text = self.is_command(message=message)
@@ -383,11 +341,8 @@
                 room_id=room_id,
                 text=text,
             )
-            result = await command_processor(command_event=command_event)
-            if result:
-                await intent.send_notice(room_id=room_id, text=result, html=result)
-
->>>>>>> 2ae79b68
+            await command_processor(command_event=command_event)
+
         # Ignorar la sala de status broadcast
         if await self.room_manager.is_mx_whatsapp_status_broadcast(room_id=room_id, intent=intent):
             self.log.debug(f"Ignoring the room {room_id} because it is whatsapp_status_broadcast")
