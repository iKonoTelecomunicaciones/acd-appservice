from __future__ import annotations

import asyncio
import logging
import re
from shlex import split

from markdown import markdown
from mautrix.appservice import AppService
from mautrix.bridge import config
from mautrix.errors import MExclusive, MForbidden, MUnknownToken
from mautrix.types import (
    Event,
    EventID,
    EventType,
    Membership,
    MemberStateEventContent,
    MessageEvent,
    MessageEventContent,
    MessageType,
    ReceiptEvent,
    ReceiptType,
    RoomID,
    SingleReceiptEventContent,
    StateEvent,
    StateUnsigned,
    StrippedStateEvent,
    UserID,
)
from mautrix.util.logging import TraceLogger

from acd_appservice import acd_program

from .client import ProvisionBridge
from .commands.handler import CommandProcessor
from .message import Message
from .portal import Portal
from .puppet import Puppet
from .queue import Queue
from .queue_membership import QueueMembership
from .signaling import Signaling
from .user import User
from .util import Util


class MatrixHandler:
    log: TraceLogger = logging.getLogger("acd.matrix_handler")
    az: AppService
    config: config.BaseBridgeConfig
    acd_appservice: acd_program.ACD
    commands: CommandProcessor = None

    def __init__(
        self,
        acd_appservice: acd_program.ACD | None = None,
    ) -> None:
        self.acd_appservice = acd_appservice
        self.az = self.acd_appservice.az
        self.config = self.acd_appservice.config
        self.az.matrix_event_handler(self.init_handle_event)

    async def wait_for_connection(self) -> None:
        """It tries to connect to the homeserver, and if it fails,
        it waits 10 seconds and tries again. If it fails 6 times, it gives up
        """
        self.log.info("Ensuring connectivity to homeserver")
        errors = 0
        tried_to_register = False
        while True:
            try:
                self.versions = await self.az.intent.versions()
                await self.az.intent.whoami()
                break
            except (MUnknownToken, MExclusive):
                # These are probably not going to resolve themselves by waiting
                raise
            except MForbidden:
                if not tried_to_register:
                    self.log.debug(
                        "Whoami endpoint returned M_FORBIDDEN, "
                        "trying to register bridge bot before retrying..."
                    )
                    await self.az.intent.ensure_registered()
                    tried_to_register = True
                else:
                    raise
            except Exception as e:
                errors += 1
                if errors <= 6:
                    self.log.error(
                        f"Connection to homeserver failed, retrying in 10 seconds :: error: {e}"
                    )
                    await asyncio.sleep(10)
                else:
                    raise
        try:
            self.media_config = await self.az.intent.get_media_repo_config()
        except Exception:
            self.log.warning("Failed to fetch media repo config", exc_info=True)

    async def init_as_bot(self) -> None:
        self.log.debug("Initializing appservice bot")
        displayname = self.config["appservice.bot_displayname"]
        if displayname:
            try:
                await self.az.intent.set_displayname(
                    displayname if displayname != "remove" else ""
                )
            except Exception:
                self.log.exception("Failed to set bot displayname")

        avatar = self.config["appservice.bot_avatar"]
        if avatar:
            try:
                await self.az.intent.set_avatar_url(avatar if avatar != "remove" else "")
            except Exception:
                self.log.exception("Failed to set bot avatar")

    async def init_handle_event(self, evt: Event) -> None:
        """If the event is a room member event, then handle it

        Parameters
        ----------
        evt : Event
            Event has arrived

        """
        self.log.debug(f"Received event: {evt}")

        if evt.type == EventType.ROOM_MEMBER:
            evt: StateEvent
            unsigned = evt.unsigned or StateUnsigned()
            prev_content = unsigned.prev_content or MemberStateEventContent()
            prev_membership = prev_content.membership if prev_content else Membership.JOIN
            if evt.content.membership == Membership.INVITE:
                await self.handle_invite(evt)

            elif evt.content.membership == Membership.LEAVE:
                if prev_membership == Membership.JOIN:
                    await self.handle_leave(evt)
                if prev_membership == Membership.BAN:
                    pass
                elif prev_membership == Membership.INVITE:
                    pass
            elif evt.content.membership == Membership.JOIN:
                if prev_membership != Membership.JOIN:
                    await self.handle_join(evt.room_id, UserID(evt.state_key))
                else:
                    # Setting the room name to the customer's name.
                    puppet: Puppet = await Puppet.get_by_portal(evt.room_id)
                    if not puppet:
                        return
                    if await Portal.is_portal(room_id=evt.room_id):
                        self.log.debug(f"The room name for the room {evt.room_id} will be changed")
                        unsigned: StateUnsigned = evt.unsigned
                        await puppet.room_manager.put_name_customer_room(room_id=evt.room_id)

                    # Cuando el cliente cambia su perfil, ya sea que se quiera conservar el viejo
                    # nombre o no, este código, se encarga de actualizar el nombre
                    # en la caché de salas, si y solo si, la sala está cacheada en el
                    # diccionario puppet.room_manager.ROOMS
                    try:
                        content: MemberStateEventContent = evt.content
                        puppet.room_manager.ROOMS[evt.room_id]["name"] = content.displayname
                    except KeyError:
                        pass
        elif evt.type in (EventType.ROOM_MESSAGE, EventType.STICKER):
            evt: MessageEvent = evt
            if evt.content.msgtype == MessageType.NOTICE:
                self.log.debug(f"Ignoring the notice message: {evt}")
                await self.handle_notice(evt.room_id, evt.sender, evt.content, evt.event_id)
                return

            sender: User = await User.get_by_mxid(evt.sender)
            await self.handle_message(evt.room_id, sender, evt.content)

        elif evt.type == EventType.ROOM_NAME or evt.type == EventType.ROOM_TOPIC:
            await self.handle_room_name(evt=evt)

        elif evt.type.is_ephemeral and isinstance(evt, (ReceiptEvent)):
            await self.handle_ephemeral_event(evt)

    async def send_welcome_message(self, room_id: RoomID, inviter: User) -> None:
        """If the user who invited the bot to the room doesn't have a management room set,
        set it to the current room and send a notice to the room

        Parameters
        ----------
        room_id : RoomID
            The room ID of the room the user is in.
        inviter : User
            The user who invited the bot to the room.

        """
        is_queue = await Queue.get_by_room_id(room_id=room_id, create=False)

        if is_queue:
            return

        if not inviter.management_room:
            inviter.management_room = room_id
            await inviter.update()
            await self.az.intent.send_notice(
                room_id=room_id, html="This room has been marked as your ACD management room."
            )
        else:
            await self.az.intent.send_notice(
                room_id=room_id,
                html=markdown(
                    f"The room `{inviter.management_room}` "
                    "has already been configured as ACD management room, "
                    "if you want to change admin room, "
                    f"send `{self.config['bridge.command_prefix']} set-admin-room` command."
                ),
            )

    async def send_goodbye_message(self, room_id: RoomID) -> None:
        """This function is called when a user is not an admin and tries to join the room

        Parameters
        ----------
        room_id : RoomID
            The room ID of the room you want to send the message to.

        """
        detail = markdown(
            "You are not a `ACD admin` check the `bridge.permissions` in the config file."
        )
        await self.az.intent.send_notice(room_id=room_id, html=detail)
        await self.az.intent.leave_room(room_id=room_id)

    async def handle_ephemeral_event(self, evt: ReceiptEvent) -> None:
        """It takes a receipt event, checks if it's a read receipt,
        and if it is, it updates the message in the database to reflect that it was read

        Parameters
        ----------
        evt : ReceiptEvent
            ReceiptEvent

        Returns
        -------
        """

        if not evt.content:
            return

        for event_id in evt.content:
            for user_id in evt.content.get(event_id).get(ReceiptType.READ) or evt.content.get(
                event_id
            ).get(ReceiptType.READ_PRIVATE):
                username_regex = self.config["utils.username_regex"]
                user_prefix = re.search(username_regex, user_id)
                message = await Message.get_by_event_id(event_id=event_id)
                if user_prefix and message:
                    timestamp_read: SingleReceiptEventContent = (
                        evt.content.get(event_id).get(ReceiptType.READ).get(user_id).ts
                    )
                    await message.mark_as_read(
                        receiver=f"+{user_prefix.group('number')}",
                        event_id=event_id,
                        room_id=evt.room_id,
                        timestamp_read=round(timestamp_read / 1000),
                        was_read=True,
                    )
                    self.log.debug(f"The message {event_id} has been read at {timestamp_read}")

    async def handle_invite(self, evt: StrippedStateEvent):
        """If the user who was invited is a acd[n], then join the room

        Parameters
        ----------
        evt : Event
            Incoming event

        Returns
        -------

        """

        self.log.debug(f"{evt.sender} invited {evt.state_key} to {evt.room_id}")

        puppet = await Puppet.get_by_custom_mxid(evt.state_key)
        user: User = await User.get_by_mxid(evt.sender)

        # We verify that the user to be joined is an acd[n].
        # and that there is no other puppet in the room
        # to do an auto-join
        # NOTE: If there is another puppet in the room, then we will have problems
        # as there can't be two acd[n] users in the same room, this will affect
        # the performance of the software

        if not await Portal.is_portal(evt.room_id):
            if not puppet:

                if evt.state_key == self.az.bot_mxid:
                    await self.az.intent.join_room(evt.room_id)
                    return

                if await Queue.is_queue(evt.room_id):
                    self.log.debug(f"The user {evt.state_key} has joined the queue {evt.room_id}")
                    return

                # Everything that arrives here is different from a queue room or portal.
                if user and user.is_admin:
                    await self.send_welcome_message(room_id=evt.room_id, inviter=user)
                else:
                    await self.send_goodbye_message(room_id=evt.room_id)
            else:
                await puppet.intent.join_room(evt.room_id)

            return

        puppet_inside: Puppet = await Puppet.get_by_portal(portal_room_id=evt.room_id)

        if not Puppet.get_id_from_mxid(mxid=evt.state_key) or puppet_inside:
            detail = (
                f"There is already a puppet {puppet_inside.custom_mxid} in the room {evt.room_id}"
                if puppet_inside
                else f"{evt.state_key} is not a puppet"
            )
            self.log.warning(detail)
            return

        puppet: Puppet = await Puppet.get_puppet_by_mxid(evt.state_key)
        self.log.debug(f"The user {puppet.intent.mxid} is trying join in the room {evt.room_id}")

        await Portal.get_by_room_id(evt.room_id, fk_puppet=puppet.pk, intent=puppet.intent)
        await puppet.intent.join_room(evt.room_id)

    async def handle_join(self, room_id: RoomID, user_id: UserID) -> None:
        """If the user who has joined the room is the bot, then the room is initialized

        Parameters
        ----------
        room_id : RoomID
            The ID of the room the user has joined.
        user_id : UserID
            The user who has joined the room
        event_id : EventID
            The ID of the event that triggered this call.

        Returns
        -------
            The intent of the user who has joined the room

        """
        self.log.debug(f"{user_id} HAS JOINED THE ROOM {room_id}")

        user: User = await User.get_by_mxid(user_id)

        # Checking if the user is already in the queue. If they are,
        # it updates their creation_date to the current time.
        is_queue: Queue = await Queue.get_by_room_id(room_id=room_id, create=False)

        if is_queue:
            await QueueMembership.get_by_queue_and_user(user.id, is_queue.id)
            return

        # Ignoring join events in a non-portal room
        if not await Portal.is_portal(room_id=room_id):
            return

        portal = await Portal.get_by_room_id(room_id=room_id)

        if not Puppet.get_id_from_mxid(user_id):
            puppet = await Puppet.get_by_portal(room_id)

            # If the joined user is main bot or a puppet then saving the room_id and the user_id to the database.
            if puppet.intent and puppet.intent.bot and puppet.intent.bot.mxid == user.mxid:
                # Si el que se unió es el bot principal, debemos sacarlo para que no dañe
                # el comportamiento del puppet
                await portal.kick_user(
                    user_id=user_id, reason="The main acd should not be in the customer's room"
                )

            # Generamos llaves para buscar en PENDING_INVITES (acd, transfer)
            future_key = puppet.room_manager.get_future_key(
                room_id=portal.room_id, agent_id=user_id
            )
            transfer_future_key = puppet.room_manager.get_future_key(
                room_id=portal.room_id, agent_id=user_id, transfer=True
            )

            # Buscamos promesas pendientes relacionadas con el comando acd
            if (
                future_key in puppet.agent_manager.PENDING_INVITES
                and not puppet.agent_manager.PENDING_INVITES[future_key].done()
            ):
                # when the agent accepts the invite, the Future is resolved and the waiting
                # timer stops
                self.log.debug(f"Resolving to True the promise [{future_key}]")
                puppet.agent_manager.PENDING_INVITES[future_key].set_result(True)

            # Buscamos promesas pendientes relacionadas con las transferencia
            if (
                transfer_future_key in puppet.agent_manager.PENDING_INVITES
                and not puppet.agent_manager.PENDING_INVITES[transfer_future_key].done()
            ):
                # when the agent accepts the invite, the Future is resolved and the waiting
                # timer stops
                puppet.agent_manager.PENDING_INVITES[transfer_future_key].set_result(True)

            # If the joined user is a supervisor and the room is a customer room,
            # then send set-pl in the room
            if user.is_supervisor:
                bridge = await puppet.room_manager.get_room_bridge(room_id=portal.room_id)
                if bridge and bridge in self.config["bridges"] and bridge != "chatterbox":
                    await puppet.room_manager.send_cmd_set_pl(
                        room_id=portal.room_id,
                        bridge=bridge,
                        user_id=user_id,
                        power_level=self.config["acd.supervisors_to_invite.power_level"],
                    )
            return

        puppet: Puppet = await Puppet.get_by_custom_mxid(user_id)

        if not puppet:
            self.log.warning(f"I can't get a puppet for the room {room_id}  in [DB]")

            # Si el usuario que se une es un acd[n] entonces verificamos si se encuentra en la sala
            if Puppet.get_id_from_mxid(user_id):
                self.log.debug(
                    f"Checking in matrix if the puppet {user_id} has already in the room {room_id}"
                )
                puppet: Puppet = await Puppet.get_puppet_by_mxid(user_id)
                if puppet:
                    result = None
                    try:
                        # Este endpoint verifica que el usuario acd[n] este en la sala
                        # Si es así, entonces result tendrá contenido
                        # Si no, entonces genera una excepción
                        result = await puppet.intent.get_room_member_info(
                            room_id=room_id, user_id=user_id, ignore_cache=True
                        )
                    except Exception as e:
                        self.log.warning(
                            f"I can't get a puppet for the room {room_id} in [MATRIX] :: {e}"
                        )
                        return

                    if result:
                        # Como se encontró el acd[n] dentro de la sala, entonces la guardamos
                        # en la tabla rooms
                        self.log.debug(f"The puppet {user_id} has already in the room {room_id}")
                        await Portal.get_by_room_id(
                            room_id, fk_puppet=puppet.pk, intent=puppet.intent
                        )
            else:
                return

        if not await puppet.room_manager.initialize_room(room_id=portal.room_id):
            self.log.critical(f"Room {portal.room_id} initialization has failed")
            return

        # TODO TEMPORARY SOLUTION TO LINK TO THE MENU IN A UIC
        if not portal.room_id in puppet.BIC_ROOMS and not puppet.destination:
            # invite menubot to show menu
            # this is done with create_task because with no official API set-pl can take
            # a while so several invite attempts are made without blocking
            menubot_id = await puppet.room_manager.get_menubot_id()
            if menubot_id:
                asyncio.create_task(
                    puppet.room_manager.invite_menu_bot(
                        room_id=portal.room_id, menubot_id=menubot_id
                    )
                )

            puppet.BIC_ROOMS.discard(portal.room_id)

    async def handle_leave(self, evt: Event):
        self.log.debug(f"The user {evt.state_key} leave from to room {evt.room_id}")

        user: User = await User.get_by_mxid(evt.state_key)

        is_queue: Queue = await Queue.get_by_room_id(room_id=evt.room_id, create=False)

        if is_queue:
            queue_membership = await QueueMembership.get_by_queue_and_user(user.id, is_queue.id)
            await queue_membership._delete()
            return

    async def handle_notice(
        self, room_id: RoomID, sender: UserID, message: MessageEventContent, event_id: EventID
    ) -> None:
        """If the puppet doesn't have a phone number,
        we ask the bridge for it, and if the bridge says the puppet is connected,
        we update the puppet's phone number

        Parameters
        ----------
        room_id : RoomID
            The room ID of the room the message was sent in.
        sender : UserID
            The user ID of the user who sent the message.
        message : MessageEventContent
            The message that was sent.
        event_id : EventID
            The ID of the event that triggered the call.

        """
        puppet: Puppet = await Puppet.get_by_portal(portal_room_id=room_id)
        if puppet and not puppet.phone:
            bridge_conector = ProvisionBridge(session=self.az.http_session, config=self.config)
            response = await bridge_conector.ping(user_id=puppet.custom_mxid)
            if (
                not response.get("error")
                and response.get("whatsapp").get("conn")
                and response.get("whatsapp").get("conn").get("is_connected")
            ):
                # Actualizamos el numero registrado para este puppet
                # sin el +
                puppet.phone = response.get("whatsapp").get("phone").replace("+", "")
                await puppet.save()

    async def handle_room_name(self, evt: Event):
        queue: Queue = await Queue.get_by_room_id(room_id=evt.room_id, create=False)
        if queue:
            if evt.type == EventType.ROOM_NAME:
                queue.name = evt.content.name
            else:
                queue.description = evt.content.topic
            await queue.save()

    def is_command(self, message: MessageEventContent) -> tuple[bool, str]:
        """It checks if a message starts with the command prefix, and if it does,
        it removes the prefix and returns the message without the prefix

        Parameters
        ----------
        message : MessageEventContent
            The message that was sent.

        Returns
        -------
            A tuple of a boolean and a string.

        """
        text = message.body
        prefix = self.config["bridge.command_prefix"]
        is_command = text.startswith(prefix)
        if is_command:
            text = text[len(prefix) + 1 :].lstrip()
        return is_command, text

    async def handle_message(
        self, room_id: RoomID, sender: User, message: MessageEventContent
    ) -> None:
        """If the message is a command, process it. If not, ignore it

        Parameters
        ----------
        room_id : RoomID
            The room ID of the room the message was sent in.
        sender : User
            The user who sent the message.
        message : MessageEventContent
            The message that was sent.
        event_id : EventID
            The ID of the event that triggered this call.

        Returns
        -------

        """

        # Discard reply blocks
        if message.body.startswith(" * "):
            # This is likely an edit, ignore
            return

        message.body = message.body.strip()

<<<<<<< HEAD
=======
        puppet: Puppet = await Puppet.get_customer_room_puppet(room_id=room_id)

        if sender == self.config["bridges.mautrix.mxid"] and self.is_logout_message(message.body):
            self.log.warning(
                f"The puppet {puppet.custom_mxid} with phone {puppet.phone} was logged out :: {message.body}"
            )
            if puppet.phone and puppet.phone in puppet.by_phone:
                del puppet.by_phone[puppet.phone]

            puppet.phone = ""
            await puppet.update()

        user: User = await User.get_by_mxid(sender)

>>>>>>> 87dd86b3
        # Checking if the message is a command, and if it is,
        # it is sending the command to the command processor.
        is_command, text = self.is_command(message=message)

        if is_command and not await Portal.is_portal(room_id):
            puppet = await Puppet.get_by_control_room_id(control_room_id=room_id)

            if not puppet:
                intent = self.az.intent
            else:
                intent = puppet.intent

            try:
                command, arguments = text.split(" ", 1)
                args = split(arguments)
            except ValueError:
                # Not enough values to unpack, i.e. no arguments
                command = text
                args = []

            await self.commands.handle(
                room_id=room_id,
                sender=sender,
                command=command,
                args_list=args,
                content=message,
                intent=intent,
                is_management=room_id == sender.management_room,
            )

            return

        # Ignoring message events in a non-portal room
        if not await Portal.is_portal(room_id=room_id):
            return

        puppet: Puppet = await Puppet.get_by_portal(portal_room_id=room_id)

        if not puppet:
            self.log.warning(f"I can't get an puppet for the room {room_id}")
            return

        # Se ignoran todas las salas que hayan sido agregadas a la lista negra
        if puppet.room_manager.in_blacklist_rooms(room_id=room_id):
            return

        # Dado un user_id obtenemos el número y buscamos que el número no sea uno de los ya
        # registrados en el ACD - AZ, si es así lo agregamos a la lista negra
        # luego se envía un mensaje indicando personalizado.
        if sender.is_customer and sender.account_id:
            if await puppet.is_another_puppet(phone=sender.account_id):
                self.log.error(self.config["utils.message_bot_war"])
                await puppet.intent.send_text(
                    room_id=room_id, text=self.config["utils.message_bot_war"]
                )
                puppet.room_manager.put_in_blacklist_rooms(room_id=room_id)
                return

        # Ignore messages from whatsapp bots
        bridge = await puppet.room_manager.get_room_bridge(room_id=room_id)
        if bridge and sender.mxid == self.config[f"bridges.{bridge}.mxid"]:
            return

        # Checking if the room is a control room.
        if await puppet.is_a_control_room(room_id=room_id):
            return

        # ignore messages other than commands from menu bot
        if sender.is_menubot:
            return

        # ignore messages other than commands from supervisor
        if sender.is_supervisor:
            return

        portal: Portal = await Portal.get_by_room_id(
            room_id=room_id, fk_puppet=puppet.pk, intent=puppet.intent
        )

        if not portal:
            self.log.error(f"The portal could not be obtained {room_id}")
            return

        # if it is a voice call, let the customer know that the company doesn't receive calls
        if self.config["acd.voice_call"]:
            if (
                message.body == self.config["acd.voice_call.call_message"]
                and self.config["acd.voice_call.no_voice_call"]
            ):
                no_call_message = self.config["acd.voice_call.no_voice_call"]
                await portal.send_text(text=no_call_message)
                return

        # Ignorar la sala de status broadcast
        if await puppet.room_manager.is_mx_whatsapp_status_broadcast(room_id=room_id):
            self.log.debug(f"Ignoring the room {room_id} because it is whatsapp_status_broadcast")
            return

        # Ignore messages from ourselves or agents if not a command
        if sender.is_agent:
            await puppet.agent_manager.signaling.set_chat_status(
                room_id=room_id, status=Signaling.FOLLOWUP, agent=sender.mxid
            )
            return

        # If the room name is empty, it is setting the room name to the new room name.
        if not await portal.get_room_name():
            await portal.update_room_name()
            self.log.info(
                f"User {portal.room_id} has changed the name of the room {puppet.intent.mxid}"
            )

        if puppet.intent.mxid == sender.mxid:
            self.log.debug(f"Ignoring {sender.mxid} messages, is acd[n]")
            return

        # the user entered the offline agent menu and selected some option
        if puppet.room_manager.in_offline_menu(portal.room_id):
            puppet.room_manager.pull_from_offline_menu(portal.room_id)
            valid_option = await puppet.agent_manager.process_offline_selection(
                portal=portal, msg=message.body
            )
            if valid_option:
                return

        # room_agent = await puppet.agent_manager.get_room_agent(room_id=portal.room_id)
        room_agent = await portal.get_current_agent()

        if room_agent:
            # if message is not from agents, bots or ourselves, it is from the customer
            await puppet.agent_manager.signaling.set_chat_status(
                room_id=portal.room_id, status=Signaling.PENDING, agent=room_agent.mxid
            )

            if await puppet.agent_manager.business_hours.is_not_business_hour():
                await puppet.agent_manager.business_hours.send_business_hours_message(
                    room_id=portal.room_id
                )
                return

            # Switch between presence and agent operation login
            # using config parameter to show offline menu

            if not await room_agent.is_online():
                await puppet.agent_manager.process_offline_agent(
                    room_id=portal.room_id,
                    room_agent=room_agent,
                )
            return

        if await puppet.room_manager.has_menubot(room_id=portal.room_id):
            self.log.debug("Menu bot is here...")
            return

        if await puppet.room_manager.is_group_room(room_id=portal.room_id):
            self.log.debug(f"{portal.room_id} is a group room, ignoring message")
            return

        # Send an informative message if the conversation started no within the business hour
        if await puppet.agent_manager.business_hours.is_not_business_hour():
            await puppet.agent_manager.business_hours.send_business_hours_message(
                room_id=portal.room_id
            )
            if not self.config["utils.business_hours.show_menu"]:
                return

        if not puppet.room_manager.is_room_locked(room_id=portal.room_id):
            await puppet.agent_manager.signaling.set_chat_status(
                room_id=portal.room_id, status=Signaling.OPEN
            )

            if self.config["acd.supervisors_to_invite.invite"]:
                asyncio.create_task(puppet.room_manager.invite_supervisors(room_id=portal.room_id))

            # clear campaign in the ik.chat.campaign_selection state event
            await puppet.agent_manager.signaling.set_selected_campaign(
                room_id=portal.room_id, campaign_room_id=None
            )

        if puppet.destination:
            if await self.process_destination(portal=portal):
                return

        # invite menubot to show menu
        # this is done with create_task because with no official API set-pl can take
        # a while so several invite attempts are made without blocking
        menubot_id = await puppet.room_manager.get_menubot_id()
        if menubot_id:
            asyncio.create_task(
                puppet.room_manager.invite_menu_bot(room_id=portal.room_id, menubot_id=menubot_id)
            )

    async def process_destination(self, portal: Portal) -> bool:
        """Distribute the chat using puppet destination, destination can be a user_id or room_id

        Parameters
        ----------
        customer_room_id : RoomID
            The room ID of the room that the user is in.

        Returns
        -------
            A boolean value.

        """
        puppet: Puppet = await Puppet.get_by_portal(portal_room_id=portal.room_id)

        if not puppet:
            return False

        user: User = await User.get_by_mxid(puppet.custom_mxid)

        # If destination exists, distribute chat using it.
        # Destination can be user_id or room_id.
        if not Util.is_room_id(puppet.destination) and not Util.is_user_id(puppet.destination):
            self.log.debug(f"Wrong destination for room id {portal.room_id}")
            return False

        args = [portal.room_id, puppet.destination]
        command = "acd" if Util.is_room_id(puppet.destination) else "transfer_user"
        await self.commands.handle(
            sender=user, command=command, args_list=args, is_management=False, intent=puppet.intent
        )

        return True

    def is_logout_message(self, msg: str) -> bool:
        """If the message starts with any of the logout messages in the config, return True

        Parameters
        ----------
        msg : str
            The message to check

        Returns
        -------
            A boolean value.

        """

        for logout_message in self.config["bridges.mautrix.logout_messages"]:

            if msg.startswith(logout_message):
                return True

        return False<|MERGE_RESOLUTION|>--- conflicted
+++ resolved
@@ -572,9 +572,7 @@
 
         message.body = message.body.strip()
 
-<<<<<<< HEAD
-=======
-        puppet: Puppet = await Puppet.get_customer_room_puppet(room_id=room_id)
+        puppet: Puppet = await Puppet.get_by_portal(room_id=room_id)
 
         if sender == self.config["bridges.mautrix.mxid"] and self.is_logout_message(message.body):
             self.log.warning(
@@ -588,7 +586,6 @@
 
         user: User = await User.get_by_mxid(sender)
 
->>>>>>> 87dd86b3
         # Checking if the message is a command, and if it is,
         # it is sending the command to the command processor.
         is_command, text = self.is_command(message=message)
