--- conflicted
+++ resolved
@@ -79,15 +79,8 @@
         await cmd_evt.reply(
             make_help_text(command_prefix=cmd_evt.acd_appservice.config["bridge.command_prefix"])
         )
-<<<<<<< HEAD
-    elif command_event.args[0] == "version":
-        return markdown(f"The version is **v{VERSION}**")
-    elif command_event.args[0] in command_handlers:
-        return await command_handlers[command_event.args[0]]._handler(command_event)
-=======
     elif cmd_evt.args[0] in command_handlers:
         await cmd_evt.reply(await command_handlers[cmd_evt.args[0]]._handler(cmd_evt))
->>>>>>> 3894f7e5
     else:
         await cmd_evt.reply("Unrecognized command")
 
