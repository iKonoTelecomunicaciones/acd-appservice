from __future__ import annotations

import asyncio
import logging
import re
from shlex import split

from markdown import markdown
from mautrix.appservice import AppService
from mautrix.bridge import config
from mautrix.errors import MExclusive, MForbidden, MUnknownToken
from mautrix.types import (
    Event,
    EventID,
    EventType,
    Membership,
    MemberStateEventContent,
    MessageEvent,
    MessageEventContent,
    MessageType,
    ReceiptEvent,
    ReceiptType,
    RoomID,
    SingleReceiptEventContent,
    StateEvent,
    StateUnsigned,
    StrippedStateEvent,
    UserID,
)
from mautrix.util.logging import TraceLogger

from acd_appservice import acd_program

from .client import ProvisionBridge
from .commands.handler import CommandProcessor
from .message import Message
from .portal import Portal
from .puppet import Puppet
from .queue import Queue
from .queue_membership import QueueMembership
from .signaling import Signaling
from .user import User
from .util import Util


class MatrixHandler:
    log: TraceLogger = logging.getLogger("acd.matrix_handler")
    az: AppService
    config: config.BaseBridgeConfig
    acd_appservice: acd_program.ACD
    commands: CommandProcessor = None

    def __init__(
        self,
        acd_appservice: acd_program.ACD | None = None,
    ) -> None:
        self.acd_appservice = acd_appservice
        self.az = self.acd_appservice.az
        self.config = self.acd_appservice.config
        self.az.matrix_event_handler(self.init_handle_event)

    async def wait_for_connection(self) -> None:
        """It tries to connect to the homeserver, and if it fails,
        it waits 10 seconds and tries again. If it fails 6 times, it gives up
        """
        self.log.info("Ensuring connectivity to homeserver")
        errors = 0
        tried_to_register = False
        while True:
            try:
                self.versions = await self.az.intent.versions()
                await self.az.intent.whoami()
                break
            except (MUnknownToken, MExclusive):
                # These are probably not going to resolve themselves by waiting
                raise
            except MForbidden:
                if not tried_to_register:
                    self.log.debug(
                        "Whoami endpoint returned M_FORBIDDEN, "
                        "trying to register bridge bot before retrying..."
                    )
                    await self.az.intent.ensure_registered()
                    tried_to_register = True
                else:
                    raise
            except Exception as e:
                errors += 1
                if errors <= 6:
                    self.log.error(
                        f"Connection to homeserver failed, retrying in 10 seconds :: error: {e}"
                    )
                    await asyncio.sleep(10)
                else:
                    raise
        try:
            self.media_config = await self.az.intent.get_media_repo_config()
        except Exception:
            self.log.warning("Failed to fetch media repo config", exc_info=True)

    async def init_as_bot(self) -> None:
        self.log.debug("Initializing appservice bot")
        displayname = self.config["appservice.bot_displayname"]
        if displayname:
            try:
                await self.az.intent.set_displayname(
                    displayname if displayname != "remove" else ""
                )
            except Exception:
                self.log.exception("Failed to set bot displayname")

        avatar = self.config["appservice.bot_avatar"]
        if avatar:
            try:
                await self.az.intent.set_avatar_url(avatar if avatar != "remove" else "")
            except Exception:
                self.log.exception("Failed to set bot avatar")

    async def init_handle_event(self, evt: Event) -> None:
        """If the event is a room member event, then handle it

        Parameters
        ----------
        evt : Event
            Event has arrived

        """
        self.log.debug(f"Received event: {evt}")

        if evt.type == EventType.ROOM_MEMBER:
            evt: StateEvent
            unsigned = evt.unsigned or StateUnsigned()
            prev_content = unsigned.prev_content or MemberStateEventContent()
            prev_membership = prev_content.membership if prev_content else Membership.JOIN
            if evt.content.membership == Membership.INVITE:
                await self.handle_invite(evt)

            elif evt.content.membership == Membership.LEAVE:
                if prev_membership == Membership.JOIN:
                    await self.handle_leave(evt)
                if prev_membership == Membership.BAN:
                    pass
                elif prev_membership == Membership.INVITE:
                    pass
            elif evt.content.membership == Membership.JOIN:
                if prev_membership != Membership.JOIN:
                    await self.handle_join(evt.room_id, UserID(evt.state_key), evt.event_id)
                else:
                    # Setting the room name to the customer's name.
                    puppet: Puppet = await Puppet.get_customer_room_puppet(evt.room_id)
                    if not puppet:
                        return
                    if await puppet.room_manager.is_customer_room(room_id=evt.room_id):
                        self.log.debug(f"The room name for the room {evt.room_id} will be changed")
                        unsigned: StateUnsigned = evt.unsigned
                        await puppet.room_manager.put_name_customer_room(room_id=evt.room_id)

                    # Cuando el cliente cambia su perfil, ya sea que se quiera conservar el viejo
                    # nombre o no, este código, se encarga de actualizar el nombre
                    # en la caché de salas, si y solo si, la sala está cacheada en el
                    # diccionario puppet.room_manager.ROOMS
                    try:
                        content: MemberStateEventContent = evt.content
                        puppet.room_manager.ROOMS[evt.room_id]["name"] = content.displayname
                    except KeyError:
                        pass
        elif evt.type in (EventType.ROOM_MESSAGE, EventType.STICKER):
            evt: MessageEvent = evt
            if evt.content.msgtype == MessageType.NOTICE:
                self.log.debug(f"Ignoring the notice message: {evt}")
                await self.handle_notice(evt.room_id, evt.sender, evt.content, evt.event_id)
                return

            sender: User = await User.get_by_mxid(evt.sender)
            await self.handle_message(evt.room_id, sender, evt.content, evt.event_id)

        elif evt.type == EventType.ROOM_NAME or evt.type == EventType.ROOM_TOPIC:
            await self.handle_room_name(evt=evt)

        elif evt.type.is_ephemeral and isinstance(evt, (ReceiptEvent)):
            await self.handle_ephemeral_event(evt)

    async def send_welcome_message(self, room_id: RoomID, inviter: User) -> None:
        """If the user who invited the bot to the room doesn't have a management room set,
        set it to the current room and send a notice to the room

        Parameters
        ----------
        room_id : RoomID
            The room ID of the room the user is in.
        inviter : User
            The user who invited the bot to the room.

        """
        is_queue = await Queue.get_by_room_id(room_id=room_id, create=False)

        if is_queue:
            return

        if not inviter.management_room:
            inviter.management_room = room_id
            await inviter.update()
            await self.az.intent.send_notice(
                room_id=room_id, html="This room has been marked as your ACD management room."
            )
        else:
            await self.az.intent.send_notice(
                room_id=room_id,
                html=markdown(
                    f"The room `{inviter.management_room}` "
                    "has already been configured as ACD management room, "
                    "if you want to change admin room, "
                    f"send `{self.config['bridge.command_prefix']} set-admin-room` command."
                ),
            )

    async def send_goodbye_message(self, room_id: RoomID) -> None:
        """This function is called when a user is not an admin and tries to join the room

        Parameters
        ----------
        room_id : RoomID
            The room ID of the room you want to send the message to.

        """
        detail = markdown(
            "You are not a `ACD admin` check the `bridge.permissions` in the config file."
        )
        await self.az.intent.send_notice(room_id=room_id, html=detail)
        await self.az.intent.leave_room(room_id=room_id)

    async def handle_ephemeral_event(self, evt: ReceiptEvent) -> None:
        """It takes a receipt event, checks if it's a read receipt,
        and if it is, it updates the message in the database to reflect that it was read

        Parameters
        ----------
        evt : ReceiptEvent
            ReceiptEvent

        Returns
        -------
        """

        if not evt.content:
            return

        for event_id in evt.content:
            for user_id in evt.content.get(event_id).get(ReceiptType.READ) or evt.content.get(
                event_id
            ).get(ReceiptType.READ_PRIVATE):
                username_regex = self.config["utils.username_regex"]
                user_prefix = re.search(username_regex, user_id)
                message = await Message.get_by_event_id(event_id=event_id)
                if user_prefix and message:
                    timestamp_read: SingleReceiptEventContent = (
                        evt.content.get(event_id).get(ReceiptType.READ).get(user_id).ts
                    )
                    await message.mark_as_read(
                        receiver=f"+{user_prefix.group('number')}",
                        event_id=event_id,
                        room_id=evt.room_id,
                        timestamp_read=round(timestamp_read / 1000),
                        was_read=True,
                    )
                    self.log.debug(f"The message {event_id} has been read at {timestamp_read}")

    async def handle_invite(self, evt: StrippedStateEvent):
        """If the user who was invited is a acd[n], then join the room

        Parameters
        ----------
        evt : Event
            Incoming event

        Returns
        -------

        """

        self.log.debug(f"{evt.sender} invited {evt.state_key} to {evt.room_id}")

        user: User = await User.get_by_mxid(evt.sender)

        if self.az.bot_mxid == evt.state_key:
            if user and user.is_admin:
                await self.send_welcome_message(room_id=evt.room_id, inviter=user)
            else:
                await self.send_goodbye_message(room_id=evt.room_id)

            return

        # We verify that the user to be joined is an acd[n].
        # and that there is no other puppet in the room
        # to do an auto-join
        # NOTE: If there is another puppet in the room, then we will have problems
        # as there can't be two acd[n] users in the same room, this will affect
        # the performance of the software
        puppet_inside: Puppet = await Puppet.get_customer_room_puppet(room_id=evt.room_id)

        if not Puppet.get_id_from_mxid(mxid=evt.state_key) or puppet_inside:
            detail = (
                f"There is already a puppet {puppet_inside.custom_mxid} in the room {evt.room_id}"
                if puppet_inside
                else f"{evt.state_key} is not a puppet"
            )
            self.log.warning(detail)
            return

        puppet: Puppet = await Puppet.get_puppet_by_mxid(evt.state_key)
        self.log.debug(f"The user {puppet.intent.mxid} is trying join in the room {evt.room_id}")

        if await Portal.is_portal(evt.room_id):
            await Portal.get_by_room_id(evt.room_id, fk_puppet=puppet.pk)

        await puppet.intent.join_room(evt.room_id)

    async def handle_leave(self, evt: Event):
        self.log.debug(f"The user {evt.state_key} leave from to room {evt.room_id}")

        user: User = await User.get_by_mxid(evt.state_key)

        is_queue: Queue = await Queue.get_by_room_id(room_id=evt.room_id, create=False)

        if is_queue:
            queue_membership = await QueueMembership.get_by_queue_and_user(user.id, is_queue.id)
            await queue_membership._delete()
            return

    async def handle_join(self, room_id: RoomID, user_id: UserID, event_id: EventID) -> None:
        """If the user who has joined the room is the bot, then the room is initialized

        Parameters
        ----------
        room_id : RoomID
            The ID of the room the user has joined.
        user_id : UserID
            The user who has joined the room
        event_id : EventID
            The ID of the event that triggered this call.

        Returns
        -------
            The intent of the user who has joined the room

        """
        self.log.debug(f"{user_id} HAS JOINED THE ROOM {room_id}")

        user: User = await User.get_by_mxid(user_id)

        # Checking if the user is already in the queue. If they are,
        # it updates their creation_date to the current time.
        is_queue: Queue = await Queue.get_by_room_id(room_id=room_id, create=False)

        if is_queue:
            await QueueMembership.get_by_queue_and_user(user.id, is_queue.id)
            return

        puppet: Puppet = await Puppet.get_customer_room_puppet(room_id=room_id)

        if not puppet:
            self.log.warning(f"I can't get a puppet for the room {room_id}  in [DB]")

            # Si el usuario que se une es un acd[n] entonces verificamos si se encuentra en la sala
            if Puppet.get_id_from_mxid(user_id):
                self.log.debug(
                    f"Checking in matrix if the puppet {user_id} has already in the room {room_id}"
                )
                puppet: Puppet = await Puppet.get_puppet_by_mxid(user_id)
                if puppet:
                    result = None
                    try:
                        # Este endpoint verifica que el usuario acd[n] este en la sala
                        # Si es así, entonces result tendrá contenido
                        # Si no, entonces genera una excepción
                        result = await puppet.intent.get_room_member_info(
                            room_id=room_id, user_id=user_id, ignore_cache=True
                        )
                    except Exception as e:
                        self.log.warning(
                            f"I can't get a puppet for the room {room_id} in [MATRIX] :: {e}"
                        )
                        return

                    if result:
                        # Como se encontró el acd[n] dentro de la sala, entonces la guardamos
                        # en la tabla rooms
                        self.log.debug(f"The puppet {user_id} has already in the room {room_id}")
                        if await Portal.is_portal(room_id):
                            await Portal.get_by_room_id(room_id, fk_puppet=puppet.pk)
            else:
                return

        # If the joined user is main bot or a puppet then saving the room_id and the user_id to the database.
        if user_id == self.az.bot_mxid or Puppet.get_id_from_mxid(user_id):
            if await Portal.is_portal(room_id):
                await Portal.get_by_room_id(room_id, fk_puppet=puppet.pk)

        if puppet.intent and puppet.intent.bot and puppet.intent.bot.mxid == user_id:
            # Si el que se unió es el bot principal, debemos sacarlo para que no dañe
            # el comportamiento del puppet
            await puppet.intent.kick_user(room_id=room_id, user_id=user_id)

        # Generamos llaves para buscar en PENDING_INVITES (acd, transfer)
        future_key = puppet.room_manager.get_future_key(room_id=room_id, agent_id=user_id)
        transfer_future_key = puppet.room_manager.get_future_key(
            room_id=room_id, agent_id=user_id, transfer=True
        )

        # Buscamos promesas pendientes relacionadas con el comando acd
        if (
            future_key in puppet.agent_manager.PENDING_INVITES
            and not puppet.agent_manager.PENDING_INVITES[future_key].done()
        ):
            # when the agent accepts the invite, the Future is resolved and the waiting
            # timer stops
            self.log.debug(f"Resolving to True the promise [{future_key}]")
            puppet.agent_manager.PENDING_INVITES[future_key].set_result(True)

        # Buscamos promesas pendientes relacionadas con las transferencia
        if (
            transfer_future_key in puppet.agent_manager.PENDING_INVITES
            and not puppet.agent_manager.PENDING_INVITES[transfer_future_key].done()
        ):
            # when the agent accepts the invite, the Future is resolved and the waiting
            # timer stops
            puppet.agent_manager.PENDING_INVITES[transfer_future_key].set_result(True)

        # If the joined user is a supervisor and the room is a customer room,
        # then send set-pl in the room
        if user_id.startswith(self.config["acd.supervisor_prefix"]):
            if not await puppet.room_manager.is_customer_room(room_id=room_id):
                return

            bridge = await puppet.room_manager.get_room_bridge(room_id=room_id)
            if bridge and bridge in self.config["bridges"] and bridge != "chatterbox":
                await puppet.room_manager.send_cmd_set_pl(
                    room_id=room_id,
                    bridge=bridge,
                    user_id=user_id,
                    power_level=self.config["acd.supervisors_to_invite.power_level"],
                )

        if not puppet.intent:
            self.log.debug(f"The user who has joined is neither a puppet nor the appservice_bot")
            return

        # Solo se inicializa la sala si el que se une es el usuario acd[n]
        if Puppet.get_id_from_mxid(user_id):
            if not await puppet.room_manager.initialize_room(room_id=room_id):
                self.log.debug(f"Room {room_id} initialization has failed")
                return

            # TODO TEMPORARY SOLUTION TO LINK TO THE MENU IN A UIC
            if not room_id in puppet.BIC_ROOMS and not puppet.destination:
                # invite menubot to show menu
                # this is done with create_task because with no official API set-pl can take
                # a while so several invite attempts are made without blocking
                menubot_id = await puppet.room_manager.get_menubot_id()
                if menubot_id:
                    asyncio.create_task(
                        puppet.room_manager.invite_menu_bot(room_id=room_id, menubot_id=menubot_id)
                    )

            puppet.BIC_ROOMS.discard(room_id)

    async def handle_notice(
        self, room_id: RoomID, sender: UserID, message: MessageEventContent, event_id: EventID
    ) -> None:
        """If the puppet doesn't have a phone number,
        we ask the bridge for it, and if the bridge says the puppet is connected,
        we update the puppet's phone number

        Parameters
        ----------
        room_id : RoomID
            The room ID of the room the message was sent in.
        sender : UserID
            The user ID of the user who sent the message.
        message : MessageEventContent
            The message that was sent.
        event_id : EventID
            The ID of the event that triggered the call.

        """
        puppet: Puppet = await Puppet.get_customer_room_puppet(room_id=room_id)
        if puppet and not puppet.phone:
            bridge_conector = ProvisionBridge(session=self.az.http_session, config=self.config)
            response = await bridge_conector.ping(user_id=puppet.custom_mxid)
            if (
                not response.get("error")
                and response.get("whatsapp").get("conn")
                and response.get("whatsapp").get("conn").get("is_connected")
            ):
                # Actualizamos el numero registrado para este puppet
                # sin el +
                puppet.phone = response.get("whatsapp").get("phone").replace("+", "")
                await puppet.save()

    async def handle_room_name(self, evt: Event):
        queue: Queue = await Queue.get_by_room_id(room_id=evt.room_id, create=False)
        if queue:
            if evt.type == EventType.ROOM_NAME:
                queue.name = evt.content.name
            else:
                queue.description = evt.content.topic
            await queue.save()

    def is_command(self, message: MessageEventContent) -> tuple[bool, str]:
        """It checks if a message starts with the command prefix, and if it does,
        it removes the prefix and returns the message without the prefix

        Parameters
        ----------
        message : MessageEventContent
            The message that was sent.

        Returns
        -------
            A tuple of a boolean and a string.

        """
        text = message.body
        prefix = self.config["bridge.command_prefix"]
        is_command = text.startswith(prefix)
        if is_command:
            text = text[len(prefix) + 1 :].lstrip()
        return is_command, text

    async def handle_message(
        self, room_id: RoomID, sender: User, message: MessageEventContent, event_id: EventID
    ) -> None:
        """If the message is a command, process it. If not, ignore it

        Parameters
        ----------
        room_id : RoomID
            The room ID of the room the message was sent in.
        sender : User
            The user who sent the message.
        message : MessageEventContent
            The message that was sent.
        event_id : EventID
            The ID of the event that triggered this call.

        Returns
        -------

        """

        # Discard reply blocks
        if message.body.startswith(" * "):
            # This is likely an edit, ignore
            return

        message.body = message.body.strip()

        puppet: Puppet = await Puppet.get_customer_room_puppet(room_id=room_id)

        # Checking if the message is a command, and if it is,
        # it is sending the command to the command processor.
        is_command, text = self.is_command(message=message)

        if is_command:
            try:
                command, arguments = text.split(" ", 1)
                args = split(arguments)
            except ValueError:
                # Not enough values to unpack, i.e. no arguments
                command = text
                args = []

            await self.commands.handle(
                room_id=room_id,
                sender=sender,
                command=command,
                args_list=args,
                content=message,
                intent=puppet.intent if puppet else self.az.intent,
                is_management=room_id == sender.management_room,
            )

        if not puppet:
            self.log.warning(f"I can't get an puppet for the room {room_id}")
            return

        # Se ignoran todas las salas que hayan sido agregadas a la lista negra
        if puppet.room_manager.in_blacklist_rooms(room_id=room_id):
            return

        # Dado un user_id obtenemos el número y buscamos que el número no sea uno de los ya
        # registrados en el ACD - AZ, si es así lo agregamos a la lista negra
        # luego se envía un mensaje indicando personalizado.
        if sender.is_customer and sender.account_id:
            if await puppet.is_another_puppet(phone=sender.account_id):
                self.log.error(self.config["utils.message_bot_war"])
                await puppet.intent.send_text(
                    room_id=room_id, text=self.config["utils.message_bot_war"]
                )
                puppet.room_manager.put_in_blacklist_rooms(room_id=room_id)
                return

        # Ignore messages from whatsapp bots
        bridge = await puppet.room_manager.get_room_bridge(room_id=room_id)
        if bridge and sender.mxid == self.config[f"bridges.{bridge}.mxid"]:
            return

        # Checking if the room is a control room.
        if await puppet.is_a_control_room(room_id=room_id):
            return

        # ignore messages other than commands from menu bot
        if sender.is_menubot:
            return

        # ignore messages other than commands from supervisor
        if sender.is_supervisor:
            return

        # if it is a voice call, let the customer know that the company doesn't receive calls
        if self.config["acd.voice_call"]:
            if message.body == self.config["acd.voice_call.call_message"]:
                no_call_message = self.config["acd.voice_call.no_voice_call"]
                await puppet.intent.send_text(room_id=room_id, text=no_call_message)
                return

        # Ignorar la sala de status broadcast
        if await puppet.room_manager.is_mx_whatsapp_status_broadcast(room_id=room_id):
            self.log.debug(f"Ignoring the room {room_id} because it is whatsapp_status_broadcast")
            return

        # Ignore messages from ourselves or agents if not a command
        if sender.is_agent:
            await puppet.agent_manager.signaling.set_chat_status(
                room_id=room_id, status=Signaling.FOLLOWUP, agent=sender.mxid
            )
            return

        # The below code is checking if the room is a customer room, if it is,
        # it is getting the room name, and the creator of the room.
        # If the room name is empty, it is setting the room name to the new room name.
<<<<<<< HEAD
        user_prefix_guest = re.search(self.config[f"acd.username_regex_guest"], sender.mxid)
        if await Portal.is_portal(room_id=room_id) or user_prefix_guest:

=======
        user_prefix_guest = re.search(self.config[f"acd.username_regex_guest"], sender)
        if await puppet.room_manager.is_customer_room(room_id=room_id) or user_prefix_guest:
>>>>>>> 60ba9ef0
            portal: Portal = await Portal.get_by_room_id(room_id=room_id, fk_puppet=puppet.pk)

            room_name = await portal.get_room_name()
            if not room_name:
                await portal.update_room_name()
                self.log.info(
                    f"User {portal.room_id} has changed the name of the room {puppet.intent.mxid}"
                )

            if puppet.intent.mxid == sender.mxid:
                self.log.debug(f"Ignoring {sender.mxid} messages, is acd[n]")
                return

            # the user entered the offline agent menu and selected some option
            if puppet.room_manager.in_offline_menu(portal.room_id):
                puppet.room_manager.pull_from_offline_menu(portal.room_id)
                valid_option = await puppet.agent_manager.process_offline_selection(
                    portal=portal, msg=message.body
                )
                if valid_option:
                    return

            # room_agent = await puppet.agent_manager.get_room_agent(room_id=portal.room_id)
            room_agent = await portal.get_current_agent()

            if room_agent:
                # if message is not from agents, bots or ourselves, it is from the customer
                await puppet.agent_manager.signaling.set_chat_status(
                    room_id=portal.room_id, status=Signaling.PENDING, agent=room_agent
                )

                if await puppet.agent_manager.business_hours.is_not_business_hour():
                    await puppet.agent_manager.business_hours.send_business_hours_message(
                        room_id=portal.room_id
                    )
                    return

                # Switch between presence and agent operation login
                # using config parameter to show offline menu

                if not await room_agent.is_online():
                    await puppet.agent_manager.process_offline_agent(
                        room_id=portal.room_id,
                        room_agent=room_agent,
                    )
                return

            if await puppet.room_manager.has_menubot(room_id=portal.room_id):
                self.log.debug("Menu bot is here...")
                return

            if await puppet.room_manager.is_group_room(room_id=portal.room_id):
                self.log.debug(f"{portal.room_id} is a group room, ignoring message")
                return

            # Send an informative message if the conversation started no within the business hour
            if await puppet.agent_manager.business_hours.is_not_business_hour():
                await puppet.agent_manager.business_hours.send_business_hours_message(
                    room_id=portal.room_id
                )
                if not self.config["utils.business_hours.show_menu"]:
                    return

            if not puppet.room_manager.is_room_locked(room_id=portal.room_id):
                await puppet.agent_manager.signaling.set_chat_status(
                    room_id=portal.room_id, status=Signaling.OPEN
                )

                if self.config["acd.supervisors_to_invite.invite"]:
                    asyncio.create_task(
                        puppet.room_manager.invite_supervisors(room_id=portal.room_id)
                    )

                # clear campaign in the ik.chat.campaign_selection state event
                await puppet.agent_manager.signaling.set_selected_campaign(
                    room_id=portal.room_id, campaign_room_id=None
                )

            if puppet.destination:
                if await self.process_destination(portal=portal):
                    return

            # invite menubot to show menu
            # this is done with create_task because with no official API set-pl can take
            # a while so several invite attempts are made without blocking
            menubot_id = await puppet.room_manager.get_menubot_id()
            if menubot_id:
                asyncio.create_task(
                    puppet.room_manager.invite_menu_bot(
                        room_id=portal.room_id, menubot_id=menubot_id
                    )
                )

    async def process_destination(self, portal: Portal) -> bool:
        """Distribute the chat using puppet destination, destination can be a user_id or room_id

        Parameters
        ----------
        customer_room_id : RoomID
            The room ID of the room that the user is in.

        Returns
        -------
            A boolean value.

        """
        puppet: Puppet = await Puppet.get_customer_room_puppet(room_id=portal.room_id)

        if not puppet:
            return False

        user: User = await User.get_by_mxid(puppet.custom_mxid)

        # If destination exists, distribute chat using it.
        # Destination can be user_id or room_id.
        if not Util.is_room_id(puppet.destination) and not Util.is_user_id(puppet.destination):
            self.log.debug(f"Wrong destination for room id {portal.room_id}")
            return False

        args = [portal.room_id, puppet.destination]
        command = "acd" if Util.is_room_id(puppet.destination) else "transfer_user"
        await self.commands.handle(
            sender=user, command=command, args_list=args, is_management=False, intent=puppet.intent
        )

        return True<|MERGE_RESOLUTION|>--- conflicted
+++ resolved
@@ -639,14 +639,9 @@
         # The below code is checking if the room is a customer room, if it is,
         # it is getting the room name, and the creator of the room.
         # If the room name is empty, it is setting the room name to the new room name.
-<<<<<<< HEAD
         user_prefix_guest = re.search(self.config[f"acd.username_regex_guest"], sender.mxid)
         if await Portal.is_portal(room_id=room_id) or user_prefix_guest:
 
-=======
-        user_prefix_guest = re.search(self.config[f"acd.username_regex_guest"], sender)
-        if await puppet.room_manager.is_customer_room(room_id=room_id) or user_prefix_guest:
->>>>>>> 60ba9ef0
             portal: Portal = await Portal.get_by_room_id(room_id=room_id, fk_puppet=puppet.pk)
 
             room_name = await portal.get_room_name()
