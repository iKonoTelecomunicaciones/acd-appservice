--- conflicted
+++ resolved
@@ -926,11 +926,7 @@
         try:
             control_room_ids = await Puppet.get_control_room_ids()
         except Exception as e:
-<<<<<<< HEAD
-            cls.log.exception(f"Error get_control_room_ids: {e}")
-=======
             cls.log.exception(e)
->>>>>>> 478adcc3
             return []
 
         if not control_room_ids:
