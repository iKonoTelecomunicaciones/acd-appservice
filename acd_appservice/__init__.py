<<<<<<< HEAD
VERSION = "0.1.1"
=======
VERSION = "0.0.0"
>>>>>>> f5790169

__all__ = ["VERSION"]<|MERGE_RESOLUTION|>--- conflicted
+++ resolved
@@ -1,7 +1,3 @@
-<<<<<<< HEAD
-VERSION = "0.1.1"
-=======
 VERSION = "0.0.0"
->>>>>>> f5790169
 
 __all__ = ["VERSION"]