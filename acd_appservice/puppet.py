--- conflicted
+++ resolved
@@ -233,7 +233,6 @@
         return None
 
     @classmethod
-<<<<<<< HEAD
     def get_puppet_userid(cls, puppet_user_id: UserID) -> int:
         """It takes a user ID and returns the user ID without the prefix
 
@@ -294,10 +293,7 @@
 
         return next_puppet
 
-    async def get_puppet_from_a_customer_room(cls, room_id: RoomID):
-=======
     async def get_customer_room_puppet(cls, room_id: RoomID):
->>>>>>> 525df207
         """Get the puppet from a customer room
 
         Parameters
