--- conflicted
+++ resolved
@@ -11,15 +11,13 @@
 from mautrix.util.logging import TraceLogger
 
 from .config import Config
-from .db import User as DBUser
-<<<<<<< HEAD
+from .db.user import User as DBUser
+from .db.user import UserRoles
 from .queue_membership import QueueMembership, QueueMembershipState
-=======
-from .db.user import UserRoles
->>>>>>> ef1f4896
 
 if TYPE_CHECKING:
     from .__main__ import ACDAppService
+
 import re
 
 
