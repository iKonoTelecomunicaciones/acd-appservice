--- conflicted
+++ resolved
@@ -351,17 +351,13 @@
         ):
             args = text.split()
             command_event = CommandEvent(
-<<<<<<< HEAD
-                matrix=self,
+                agent_manager=self.agent_manager,
+                intent=intent,
                 cmd=args[0],
                 args=args,
-=======
-                agent_manager=self.agent_manager,
->>>>>>> 53ebfc35
                 sender=sender,
                 room_id=room_id,
                 text=text,
-                intent=intent,
             )
             await command_processor(cmd_evt=command_event)
             return
