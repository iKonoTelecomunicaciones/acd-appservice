--- conflicted
+++ resolved
@@ -416,9 +416,11 @@
             await intent.kick_user(
                 room_id=room_id, user_id=room_agent, reason="Usuario seleccionó ver el menú."
             )
-            # await self.signaling.set_chat_status(room_id, Signaling.OPEN)
+            await self.agent_manager.signaling.set_chat_status(room_id, Signaling.OPEN)
             # clear campaign in the ik.chat.campaign_selection state event
-            # await self.signaling.set_selected_campaign(room_id=room_id, campaign_room_id=None)
+            await self.agent_manager.signaling.set_selected_campaign(
+                room_id=room_id, campaign_room_id=None
+            )
             if self.config["acd.menubot"]:
                 menubot_id = self.config["acd.menubot.user_id"]
                 await self.room_manager.invite_menu_bot(
@@ -603,23 +605,6 @@
             )
             return
 
-<<<<<<< HEAD
-        room_agent = await self.agent_manager.get_room_agent(room_id=room_id)
-        if room_agent:
-            # # if message is not from agents, bots or ourselves, it is from the customer
-            await self.agent_manager.signaling.set_chat_status(
-                room_id=room_id, status=Signaling.PENDING, agent=room_agent
-            )
-            presence = await self.room_manager.get_user_presence(user_id=sender, intent=intent)
-            if presence and presence.presence != PresenceState.ONLINE:
-                # await self.process_offline_agent(
-                #     room.room_id, room_agent, presence_response.last_active_ago
-                # )
-                pass
-            return
-
-=======
->>>>>>> 26bb15a6
         # The below code is checking if the room is a customer room, if it is,
         # it is getting the room name, and the creator of the room.
         # If the room name is empty, it is setting the room name to the new room name.
@@ -650,10 +635,10 @@
 
             room_agent = await self.agent_manager.get_room_agent(room_id=room_id)
             if room_agent:
-                # # if message is not from agents, bots or ourselves, it is from the customer
-                # await self.signaling.set_chat_status(
-                #     room_id=room.room_id, status=Signaling.PENDING, agent=room_agent
-                # )
+                # if message is not from agents, bots or ourselves, it is from the customer
+                await self.agent_manager.signaling.set_chat_status(
+                    room_id=room_id, status=Signaling.PENDING, agent=room_agent
+                )
                 presence = await self.room_manager.get_user_presence(
                     user_id=room_agent, intent=intent
                 )
@@ -681,7 +666,9 @@
                     )
 
                 # clear campaign in the ik.chat.campaign_selection state event
-                await self.agent_manager.signaling.set_selected_campaign(room_id=room.room_id, campaign_room_id=None)
+                await self.agent_manager.signaling.set_selected_campaign(
+                    room_id=room.room_id, campaign_room_id=None
+                )
 
                 # invite menubot to show menu
                 # this is done with create_task because with no official API set-pl can take
