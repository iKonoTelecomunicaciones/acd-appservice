<<<<<<< HEAD
# v1.0.1 (2022-06-06)

* The supervisor is invited when a pm occurs and the menubot is kicked.

# v1.0.0 (2022-06-06)
=======
# v0.0.0 (2022-06-06)
>>>>>>> 7b9b3574

Initial tagged release.<|MERGE_RESOLUTION|>--- conflicted
+++ resolved
@@ -1,11 +1,3 @@
-<<<<<<< HEAD
-# v1.0.1 (2022-06-06)
-
-* The supervisor is invited when a pm occurs and the menubot is kicked.
-
-# v1.0.0 (2022-06-06)
-=======
 # v0.0.0 (2022-06-06)
->>>>>>> 7b9b3574
 
 Initial tagged release.