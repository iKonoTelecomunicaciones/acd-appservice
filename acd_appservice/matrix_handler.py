--- conflicted
+++ resolved
@@ -456,16 +456,19 @@
             return
 
         # TODO TEMPORARY SOLUTION TO LINK TO THE MENU IN A UIC
-        if not portal.room_id in puppet.BIC_ROOMS and not puppet.destination:
+        if not room_id in puppet.BIC_ROOMS:
+            if puppet.destination:
+                portal: Portal = Portal.get_by_room_id(room_id=room_id, create=False)
+                if await self.process_destination(portal):
+                    return
+
             # invite menubot to show menu
             # this is done with create_task because with no official API set-pl can take
             # a while so several invite attempts are made without blocking
             menubot_id = await puppet.room_manager.get_menubot_id()
             if menubot_id:
                 asyncio.create_task(
-                    puppet.room_manager.invite_menu_bot(
-                        room_id=portal.room_id, menubot_id=menubot_id
-                    )
+                    puppet.room_manager.invite_menu_bot(room_id=room_id, menubot_id=menubot_id)
                 )
 
             puppet.BIC_ROOMS.discard(portal.room_id)
@@ -473,25 +476,7 @@
     async def handle_leave(self, evt: Event):
         self.log.debug(f"The user {evt.state_key} leave from to room {evt.room_id}")
 
-<<<<<<< HEAD
         user: User = await User.get_by_mxid(evt.state_key)
-=======
-            # TODO TEMPORARY SOLUTION TO LINK TO THE MENU IN A UIC
-            if not room_id in puppet.BIC_ROOMS:
-                if puppet.destination:
-                    portal: Portal = Portal.get_by_room_id(room_id=room_id, create=False)
-                    if await self.process_destination(portal):
-                        return
-
-                # invite menubot to show menu
-                # this is done with create_task because with no official API set-pl can take
-                # a while so several invite attempts are made without blocking
-                menubot_id = await puppet.room_manager.get_menubot_id()
-                if menubot_id:
-                    asyncio.create_task(
-                        puppet.room_manager.invite_menu_bot(room_id=room_id, menubot_id=menubot_id)
-                    )
->>>>>>> ef1f4896
 
         is_queue: Queue = await Queue.get_by_room_id(room_id=evt.room_id, create=False)
 
