--- conflicted
+++ resolved
@@ -10,7 +10,6 @@
     "status": 400,
 }
 
-<<<<<<< HEAD
 NOT_USERNAME = {
     "data": {"error": "Please provide username"},
     "status": 400,
@@ -20,9 +19,6 @@
     "data": {"error": "Not a valid email"},
     "status": 406,
 }
-=======
-INVALID_EMAIL = {"data": {"error": "Not a valid email"}, "status": 406}
->>>>>>> ef1f4896
 
 INVALID_PHONE = {
     "data": {"error": "Not a valid phone"},
