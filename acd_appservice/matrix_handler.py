--- conflicted
+++ resolved
@@ -341,15 +341,11 @@
             self.log.debug(f"Ignoring the room {room_id} because it is whatsapp_status_broadcast")
             return
 
-<<<<<<< HEAD
-    async def process_puppet(self, user_id: UserID) -> IntentAPI:
-=======
         # Intentamos cambiarle el nombre a la sala
         if not await self.room_manager.put_name_customer_room(room_id=room_id, intent=intent):
             self.log.debug(f"Room {room_id} name has not been changed")
 
     async def get_intent(self, user_id: UserID) -> IntentAPI:
->>>>>>> b9ec1c14
         """
         If the user is a puppet, return the puppet's intent.
         If the user is the bot, return the bot's intent.
